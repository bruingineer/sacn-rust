#![warn(missing_docs)]

// Copyright 2020 sacn Developers
//
// Licensed under the Apache License, Version 2.0, <LICENSE-APACHE or
// http://apache.org/licenses/LICENSE-2.0> or the MIT license <LICENSE-MIT or
// http://opensource.org/licenses/MIT>, at your option. This file may not be
// copied, modified, or distributed except according to those terms.
//
// This file was created as part of a University of St Andrews Computer Science BSC Senior Honours Dissertation Project.

// Report point: There is no guarantees made by the protocol that different sources will have different names.
// As names are used to match universe discovery packets this means that if 2 sources have the same name it won't
// be clear which one is sending what universes as they will appear as one source.

// Report point: partially discovered sources are only marked as discovered when a full set of discovery packets has been
// received, if a discovery packet is received but there are more pages the source won't be discovered until all the pages are received.
// If a page is lost this therefore means the source update / discovery in its entirety will be lost - implementation detail.

/// Socket 2 used for the underlying UDP socket that sACN is sent over.
use socket2::{Domain, Protocol, SockAddr, Socket, Type};

/// Mass import as a very large amount of packet is used here (upwards of 20 items) and this is much cleaner.
use crate::packet::{E131RootLayerData::*, *};

/// Same reasoning as for packet meaning all sacn errors are imported.
use crate::error::errors::*;

/// The uuid crate is used for working with/generating UUIDs which sACN uses as part of the cid field in the protocol.
/// This is used for uniquely identifying sources when counting sequence numbers.
use uuid::Uuid;

use std::borrow::Cow;
use std::cmp::{Ordering, max};
use std::collections::HashMap;
use std::fmt;
use std::io::Read;
use std::net::{Ipv4Addr, SocketAddr};
use std::time::{Duration, Instant};

/// Extra net imports required for the IPv6 handling on the linux side.
#[cfg(not(target_os = "windows"))]
use std::net::{IpAddr, Ipv6Addr};

/// Constants required to detect if an IP is IPv4 or IPv6.
#[cfg(not(target_os = "windows"))]
use libc::{AF_INET, AF_INET6};

/// The libc constants required are not available on many windows environments and therefore are hard-coded.
/// Defined as per https://docs.microsoft.com/en-us/windows/win32/api/winsock2/nf-winsock2-socket
#[cfg(target_os = "windows")]
const AF_INET: i32 = 2;

/// Defined as per https://docs.microsoft.com/en-us/windows/win32/api/winsock2/nf-winsock2-socket
#[cfg(target_os = "windows")]
const AF_INET6: i32 = 23;

#[cfg(target_os = "windows")]
use std::net::IpAddr;

/// The default size of the buffer used to receive E1.31 packets.
/// 1143 bytes is biggest packet required as per Section 8 of ANSI E1.31-2018, aligned to 64 bit that is 1144 bytes.
pub const RCV_BUF_DEFAULT_SIZE: usize = 1144;

/// DMX payload size in bytes (512 bytes of data + 1 byte start code).
pub const DMX_PAYLOAD_SIZE: usize = 513;

/// The default value of the process_preview_data flag.
const PROCESS_PREVIEW_DATA_DEFAULT: bool = false;

/// The default value of the announce_source_discovery flag.
/// Defaults to false based on the assumption that often receivers won't have any immediate response/checks to do on a source
/// announcing itself (every source does this approximately every 10 seconds as per the E131_DISCOVERY_INTERVAL).
const ANNOUNCE_SOURCE_DISCOVERY_DEFAULT: bool = false;

/// The default value of the announce_stream_termination flag.
/// Defaults to false based on the assumption that often receivers will want to ignore termination from a source based on there
/// being multiple possible sources.
const ANNOUNCE_STREAM_TERMINATION_DEFAULT: bool = false;

/// The default value of the announce_timeout flag.
///
const ANNOUNCE_TIMEOUT_DEFAULT: bool = false;

/// The sequence number assigned by the receiver to a new source before it has processed the sequence numbers of any data from that source.
///
/// This should be set to the value before the initial expected sequence number from a source. Can't do this using underflow as forbidden in Rust.
///
const INITIAL_SEQUENCE_NUMBER: u8 = 255;

/// If a packet for a universe is waiting to be synchronised and then another packet is received with the same universe and synchronisation address
/// this situation must be handled. By default the implementation discards the lowest priority packet and if equal priority it discards the oldest
/// packet as per ANSI E1.31-2018 Section 6.2.3.
///
/// This can be changed by providing a new function to handle the situation of the user implementing a custom merge/arbitration algorithm as per
/// ANSI E1.31-2018 Section 6.2.3.2.
///
const DEFAULT_MERGE_FUNC: fn(&DMXData, &DMXData) -> Result<DMXData> =
    discard_lowest_priority_then_previous;

/// Holds a universes worth of DMX data.
#[derive(Debug)]
pub struct DMXData {
    /// The universe that the data was sent to.
    pub universe: u16,

    /// The actual universe data, if less than 512 values in length then implies trailing 0's to pad to a full-universe of data.
    pub values: Vec<u8>,

    /// The universe the data is (or was if now acted upon) waiting for a synchronisation packet from.
    /// 0 indicates it isn't waiting for a universe synchronisation packet.
    pub sync_uni: u16,

    /// The priority of the data, this may be useful for receivers which want to implement their own implementing merge algorithms.
    /// Must be less than packet::E131_MAX_PRIORITY.
    pub priority: u8,

    /// The unique id of the source of the data, this may be useful for receivers which want to implement their own merge algorithms
    /// which use the identity of the source to decide behaviour.
    /// A value of None indicates that there is no clear source, for example if a merge algorithm has merged data from 2 or more sources together.
    pub src_cid: Option<Uuid>,

    /// Indicates if the data is marked as 'preview' data indicating it is for use by visualisers etc. as per ANSI E1.31-2018 Section 6.2.6.
    pub preview: bool,

    /// The timestamp that the data was received.
    pub recv_timestamp: Instant,
}

/// Allows receiving dmx or other (different startcode) data using sacn.
///
/// # Examples
///
/// ```
/// // Example showing creation of a receiver and receiving some data, as there is no sender this receiver then handles the timeout.
/// use sacn::receive::SacnReceiver;
/// use sacn::packet::ACN_SDT_MULTICAST_PORT;
///
/// use std::net::{IpAddr, Ipv4Addr, SocketAddr};
/// use std::time::Duration;
///
/// const UNIVERSE1: u16 = 1;
/// const TIMEOUT: Option<Duration> = Some(Duration::from_secs(1)); // A timeout of None means blocking behaviour, some indicates the actual timeout.
///
/// let addr = SocketAddr::new(IpAddr::V4(Ipv4Addr::LOCALHOST), ACN_SDT_MULTICAST_PORT);
///
/// let mut dmx_rcv = SacnReceiver::with_ip(addr, None).unwrap();
///
/// dmx_rcv.listen_universes(&[UNIVERSE1]).unwrap();
///
/// match dmx_rcv.recv(TIMEOUT) {
///     Err(e) => {
///         // Print out the error.
///         println!("{:?}", e);
///     }
///     Ok(p) => {
///         // Print out the packet.
///         println!("{:?}", p);
///     }
/// }
/// ```
pub struct SacnReceiver {
    /// The SacnNetworkReceiver used for handling communication with UDP / Network / Transport layer.
    receiver: SacnNetworkReceiver,

    /// Data that hasn't been passed up yet as it is waiting e.g. due to universe synchronisation.
    /// Key is the universe. A receiver may not have more than one packet waiting per data_universe.
    /// Data_universe used as key as oppose to sync universe because multiple packets might be waiting on the same sync universe
    /// and adding data by data universe is at least as common as retrieving data by sync address because in a normal setup
    /// 1 or more bits of data wait for 1 sync.
    waiting_data: HashMap<u16, DMXData>,

    /// Universes that this receiver is currently listening for.
    universes: Vec<u16>,

    /// Sacn sources that have been discovered by this receiver through universe discovery packets.
    discovered_sources: Vec<DiscoveredSacnSource>,

    /// The merge function used by this receiver if DMXData for the same universe and synchronisation universe is received while there
    /// is already DMXData waiting for that universe and synchronisation address.
    merge_func: fn(&DMXData, &DMXData) -> Result<DMXData>,

    /// Sacn sources that have been partially discovered by only some of their universes being discovered so far with more pages to go.
    partially_discovered_sources: Vec<DiscoveredSacnSource>,

    /// The limit to the number of sources for which to track sequence numbers.
    /// A new source after this limit will cause a SourcesExceededError as per ANSI E1.31-2018 Section 6.2.3.3.
    source_limit: Option<usize>,

    /// The sequence numbers being tracked by this receiver for each packet type, source and universe.
    sequences: SequenceNumbering,

    /// Flag that indicates if this receiver should process packets marked as preview data.
    /// If true then the receiver will process theses packets.
    /// Returned data contains a flag to indicate if it is preview_data which can be used by the implementer to use/discard as required.
    process_preview_data: bool,

    /// Flag which indicates if a SourceDiscovered error should be thrown when receiving data and a source is discovered.
    announce_source_discovery: bool,

    /// Flag which indicates if a StreamTerminated error should be thrown if a receiver receives a stream terminated packet.
    announce_stream_termination: bool,

    /// Flag which indicates if an UniverseTimeout error should be thrown if it is detected that a source has timed out.
    announce_timeout: bool,
}

/// Represents an sACN source/sender on the network that has been discovered by this sACN receiver by receiving universe discovery packets.
#[derive(Clone, Debug)]
pub struct DiscoveredSacnSource {
    /// The name of the source, no protocol guarantee this will be unique but if it isn't then universe discovery may not work correctly.
    pub name: String,

    /// The time at which the discovered source was last updated / a discovery packet was received by the source.
    pub last_updated: Instant,

    /// The pages that have been sent so far by this source when enumerating the universes it is currently sending on.
    pages: Vec<UniversePage>,

    /// The last page that will be sent by this source.
    last_page: u8,
}

/// Used for receiving dmx or other data on a particular universe using multicast.
#[derive(Debug)]
struct SacnNetworkReceiver {
    /// The underlying UDP network socket used.
    socket: Socket,

    /// The address that this SacnNetworkReceiver is bound to.
    addr: SocketAddr,

    /// If true then this receiver supports multicast, is false then it does not.
    /// This flag is set when the receiver is created as not all environments currently support IP multicast.
    /// E.g. IPv6 Windows IP Multicast is currently unsupported.
    is_multicast_enabled: bool,
}

/// Universe discovery packets are broken down into pages to allow sending a large list of universes, each page contains a list of universes and
/// which page it is. The receiver then puts the pages together to get the complete list of universes that the discovered source is sending on.
///
/// The concept of pages is intentionally hidden from the end-user of the library as they are a way of fragmenting large discovery
/// universe lists so that they can work over the network and don't play any part out-side of the protocol.
///
#[derive(Eq, Ord, PartialEq, PartialOrd, Clone, Debug)]
struct UniversePage {
    /// The page number of this page.
    page: u8,

    /// The universes that the source is transmitting that are on this page, this may or may-not be a complete list of all universes being sent
    /// depending on if there are more pages.
    universes: Vec<u16>,
}

/// Allows debug ({:?}) printing of the SacnReceiver, used during debugging.
///  
impl fmt::Debug for SacnReceiver {
    fn fmt(&self, f: &mut fmt::Formatter) -> fmt::Result {
        write!(f, "{:?}", self.receiver)?;
        write!(f, "{:?}", self.waiting_data)?;
        write!(f, "{:?}", self.universes)?;
        write!(f, "{:?}", self.discovered_sources)?;
        write!(f, "{:?}", self.partially_discovered_sources)
    }
}

impl SacnReceiver {
    /// Creates a new SacnReceiver.
    ///
    /// SacnReceiverInternal is used for actually receiving the sACN data but is wrapped in SacnReceiver to allow the update thread to handle
    /// timeout etc.
    ///
    /// By default for an IPv6 address this will only receive IPv6 data but IPv4 can also be enabled by calling set_ipv6_only(false).
    /// A receiver with an IPv4 address will only receive IPv4 data.
    ///
    /// IPv6 multicast is unsupported on Windows in Rust. This is due to the underlying library (Socket2) not providing support.
    /// Since UniverseDiscovery is primarily based around multicast to receive the UniverseDiscovery packets this mechanism is expected
    /// to have limited usage when running in an Ipv6 Windows environment. The is_multicast_enabled method can be used to see if multicast
    /// is enabled or not.
    ///
    /// Arguments:
    ///     ip: The address of the interface for this receiver to join, by default this address should use the ACN_SDT_MULTICAST_PORT as defined in
    ///         ANSI E1.31-2018 Appendix A: Defined Parameters (Normative) however another address might be used in some situations.
    ///     source_limit: The limit to the number of sources, past this limit a new source will cause a SourcesExceededError as per ANSI E1.31-2018 Section 6.2.3.3.
    ///                     A source limit of None means no limit to the number of sources.
    ///
    /// # Errors
    /// Will return an InvalidInput error if the source_limit has a value of Some(0) which would indicate this receiver can never receive from any source.
    ///
    /// Will return an error if the SacnReceiver fails to bind to a socket with the given ip.
    /// For more details see socket2::Socket::new().
    ///
    /// Will return an error if the created SacnReceiver fails to listen to the E1.31_DISCOVERY_UNIVERSE.
    /// For more details see SacnReceiver::listen_universes().
    ///
    pub fn with_ip(ip: SocketAddr, source_limit: Option<usize>) -> Result<SacnReceiver> {
        match source_limit {
            Some(x) => {
                if x == 0 {
                    return Err(SacnError::SourceLimitZero());
                }
            }
            None => {}
        }
        let mut sri = SacnReceiver {
            receiver: SacnNetworkReceiver::new(ip)?,
            waiting_data: HashMap::new(),
            universes: Vec::new(),
            discovered_sources: Vec::new(),
            merge_func: DEFAULT_MERGE_FUNC,
            partially_discovered_sources: Vec::new(),
            process_preview_data: PROCESS_PREVIEW_DATA_DEFAULT,
            source_limit: source_limit,
            sequences: SequenceNumbering::new(),
            announce_source_discovery: ANNOUNCE_SOURCE_DISCOVERY_DEFAULT,
            announce_stream_termination: ANNOUNCE_STREAM_TERMINATION_DEFAULT,
            announce_timeout: ANNOUNCE_TIMEOUT_DEFAULT,
        };

        sri.listen_universes(&[E131_DISCOVERY_UNIVERSE])?;

        Ok(sri)
    }

    /// Sets the value of the is_multicast_enabled flag to the given value.
    ///
    /// If set to false then the receiver won't attempt to join any more multicast groups.
    ///
    /// This method does not attempt to leave multicast groups already joined through previous listen_universe calls.
    ///
    /// # Arguments
    /// val: The new value for the is_multicast_enabled flag.
    ///
    /// # Errors
    /// Will return an OsOperationUnsupported error if attempting to set the flag to true in an environment that multicast
    /// isn't supported i.e. Ipv6 on Windows.
    ///
    pub fn set_is_multicast_enabled(&mut self, val: bool) -> Result<()> {
        self.receiver.set_is_multicast_enabled(val)
    }

    /// Returns true if multicast is enabled on this receiver and false if not.
    /// This flag is set when the receiver is created as not all environments currently support IP multicast.
    /// E.g. IPv6 Windows IP Multicast is currently unsupported.
    ///
    pub fn is_multicast_enabled(&self) -> bool {
        self.receiver.is_multicast_enabled()
    }

    /// Wipes the record of discovered and sequence number tracked sources.
    /// This is one way to handle a sources exceeded condition.
    ///
    /// If you want to wipe data awaiting synchronisation then see (clear_all_waiting_data)[clear_all_waiting_data].
    ///
    pub fn reset_sources(&mut self) {
        self.sequences.clear();
        self.partially_discovered_sources.clear();
        self.discovered_sources.clear();
    }

    /// Deletes all data currently waiting to be passed up - e.g. waiting for a synchronisation packet.
    ///
    /// This allows clearing all data awaiting synchronisation but without forgetting sequence numbers. To wipe sequence numbers
    /// and discovered sources see (reset_sources)[reset_sources].
    ///
    /// To clear only a specific universe of waiting data see (clear_waiting_data)[clear_waiting_data].
    ///
    pub fn clear_all_waiting_data(&mut self) {
        self.waiting_data.clear();
    }

    /// Clears data (if any) waiting to be passed up for the specific universe.
    ///
    /// Returns true if data was removed and false if there wasn't any data to remove for this universe.
    ///
    /// # Arguments
    /// universe: The universe that the data that is waiting was sent to.
    ///
    pub fn clear_waiting_data(&mut self, universe: u16) -> bool {
        self.waiting_data.remove(&universe).is_some()
    }

    /// Sets the merge function to be used by this receiver.
    ///
    /// This merge function is called if data is waiting for a universe e.g. for synchronisation and then further data for that universe with the same
    /// synchronisation address arrives.
    ///
    /// This merge function MUST return a DmxMergeError if there is a problem merging. This error can optionally encapsulate further errors using the Error-chain system
    ///     to provide a more informative backtrace.
    ///
    /// Arguments:
    /// func: The merge function to use. Should take 2 DMXData references as arguments and return a Result<DMXData>.
    ///
    pub fn set_merge_fn(&mut self, func: fn(&DMXData, &DMXData) -> Result<DMXData>) -> Result<()> {
        self.merge_func = func;
        Ok(())
    }

    /// Allow only receiving on Ipv6.
    pub fn set_ipv6_only(&mut self, val: bool) -> Result<()> {
        self.receiver.set_only_v6(val)
    }

    /// Allows receiving from the given universe and starts listening to the multicast addresses which corresponds to the given universe.
    ///
    /// Note that if the is_multicast_enabled flag is set to false then this method will only register the universe to listen to and won't
    /// attempt to join any multicast groups.
    ///
    /// If 1 or more universes in the list are already being listened to this method will have no effect for those universes only.
    ///
    /// # Errors
    /// Returns an SacnError::IllegalUniverse error if the given universe is outwith the allowed range of universes,
    /// see (is_universe_in_range)[fn.is_universe_in_range.packet].
    ///
    ///
    ///
    pub fn listen_universes(&mut self, universes: &[u16]) -> Result<()> {
        for u in universes {
            is_universe_in_range(*u)?;
        }

        for u in universes {
            match self.universes.binary_search(u) {
                Err(i) => {
                    // Value not found, i is the position it should be inserted
                    self.universes.insert(i, *u);

                    if self.is_multicast_enabled() {
                        self.receiver.listen_multicast_universe(*u)?;
                    }
                }
                Ok(_) => { // If value found then don't insert to avoid duplicates.
                }
            }
        }

        Ok(())
    }

    /// Stops listening to the given universe.
    ///
    /// # Errors
    /// Returns an SacnError::IllegalUniverse error if the given universe is outwith the allowed range of universes,
    /// see (is_universe_in_range)[fn.is_universe_in_range.packet].
    ///
    /// Returns UniverseNotFound if the given universe wasn't already being listened to.
    ///
    pub fn mute_universe(&mut self, universe: u16) -> Result<()> {
        is_universe_in_range(universe)?;

        match self.universes.binary_search(&universe) {
            Err(_) => {
                // Universe isn't found.
                return Err(SacnError::UniverseNotFound(universe));
            }
            Ok(i) => {
                // If value found then don't insert to avoid duplicates.
                self.universes.remove(i);
                self.receiver.mute_multicast_universe(universe)
            }
        }
    }

    /// Set the process_preview_data flag to the given value.
    ///
    /// This flag indicates if this receiver should process packets marked as preview_data or should ignore them.
    ///
    /// Argument:
    /// val: The new value of process_preview_data flag.
    pub fn set_process_preview_data(&mut self, val: bool) {
        self.process_preview_data = val;
    }

    /// Checks if this receiver is currently listening to the given universe.
    ///
    /// A receiver is 'listening' to a universe if it allows that universe to be received without filtering it out.
    /// This does not mean that the multicast address for that universe is or isn't being listened to.
    ///
    /// Arguments:
    /// universe: The sACN universe to check
    ///
    /// Returns:
    /// True if the universe is being listened to by this receiver, false if not.
    pub fn is_listening(&self, universe: &u16) -> bool {
        self.universes.contains(universe)
    }

    /// Attempt to receive data from any of the registered universes.
    /// This is the main method for receiving data.
    /// Any data returned will be ready to act on immediately i.e. waiting e.g. for universe synchronisation
    /// is already handled.
    ///
    /// # Errors
    /// This method will return a WouldBlock (unix) or TimedOut (windows) error if there is no data ready within the given timeout.
    /// A timeout of duration 0 will do timeout checks but otherwise will return a WouldBlock/TimedOut error without checking for data.
    ///
    /// Will return SacnError::SourceDiscovered error if the announce_source_discovery flag is set and a universe discovery
    /// packet is received and a source fully discovered.
    ///
    /// Will return a UniverseNotRegistered error if this method is called with an infinite timeout, no
    /// registered data universes and the announce_discovered_sources flag set to off. This is to protect the user from
    /// making this mistake leading to the method never being able to return.
    ///
    /// The method may also return an error if there is an issue setting a timeout on the receiver. See
    /// SacnNetworkReceiver::set_timeout for details.
    ///
    /// The method may also return an error if there is an issue handling the data as either a Data, Synchronisation or Discovery packet.
    /// See the SacnReceiver::handle_data_packet, SacnReceiver::handle_sync_packet and SacnReceiver::handle_universe_discovery_packet methods
    /// for details.
    ///
    /// If the announce_timeout flag is set then the recv will return a UniverseTimeout error if a source fails to send on a universe within the timeout
    /// specified by E131_NETWORK_DATA_LOSS_TIMEOUT (ANSI E1.31-2018 Appendix A).  This may not be detected immediately unless data is received for the timed-out
    /// universe from the source. If it isn't detected immediately it will be detected within an interval of E131_NETWORK_DATA_LOSS_TIMEOUT (assuming code
    /// executes in zero time).
    ///
    pub fn recv(&mut self, timeout: Option<Duration>) -> Result<Vec<DMXData>> {
        if self.universes.len() == 1
            && self.universes[0] == E131_DISCOVERY_UNIVERSE
            && timeout.is_none()
            && !self.announce_source_discovery
        {
            // This indicates that the only universe that can be received is the discovery universe.
            // This means that having no timeout may lead to no data ever being received and so this method blocking forever
            // to prevent this likely unintended behaviour throw a universe not registered error.
            return Err(SacnError::NoDataUniversesRegistered());
        }

        self.sequences.check_timeouts(self.announce_timeout)?;
        self.check_waiting_data_timeouts();

        if timeout == Some(Duration::from_secs(0)) {
            if cfg!(target_os = "windows") {
                // Use the right expected error for the operating system.
                return Err(std::io::Error::new(
                    std::io::ErrorKind::TimedOut,
                    "No data available in given timeout",
                )
                .into());
            } else {
                return Err(std::io::Error::new(
                    std::io::ErrorKind::WouldBlock,
                    "No data available in given timeout",
                )
                .into());
            }
        }

        // Forces the actual timeout used for receiving from the underlying network to never exceed E131_NETWORK_DATA_LOSS_TIMEOUT.
        // This means that the timeouts for the sequence numbers will be checked at least every E131_NETWORK_DATA_LOSS_TIMEOUT even if
        // recv is called with a longer timeout.
        let actual_timeout =
            if timeout.is_some() && timeout.unwrap() < E131_NETWORK_DATA_LOSS_TIMEOUT {
                timeout
            } else {
                Some(E131_NETWORK_DATA_LOSS_TIMEOUT)
            };

        self.receiver.set_timeout(actual_timeout)?; // "Failed to sent a timeout value for the receiver"
        let start_time = Instant::now();

        let mut buf: [u8; RCV_BUF_DEFAULT_SIZE] = [0; RCV_BUF_DEFAULT_SIZE];
        match self.receiver.recv(&mut buf) {
            Ok(pkt) => {
                let pdu: E131RootLayer = pkt.pdu;
                let data: E131RootLayerData = pdu.data;
                let res = match data {
                    DataPacket(d) => self.handle_data_packet(pdu.cid, d)?,
                    SynchronizationPacket(s) => self.handle_sync_packet(pdu.cid, s)?,
                    UniverseDiscoveryPacket(u) => {
                        let discovered_src: Option<String> =
                            self.handle_universe_discovery_packet(u);
                        if discovered_src.is_some() && self.announce_source_discovery {
                            return Err(SacnError::SourceDiscovered(discovered_src.unwrap()));
                        } else {
                            None
                        }
                    }
                };

                match res {
                    Some(r) => Ok(r),
                    None => {
                        // Indicates that there is no data ready to pass up yet even if a packet was received.
                        // To stop recv blocking forever with a non-None timeout due to packets being received consistently (that reset the timeout)
                        // within the receive timeout (e.g. universe discovery packets if the discovery interval < timeout) the timeout needs to be
                        // adjusted to account for the time already taken.
                        if !timeout.is_none() {
                            let elapsed = start_time.elapsed();
                            match timeout.unwrap().checked_sub(elapsed) {
                                None => {
                                    // Indicates that elapsed is bigger than timeout so its time to return.
                                    return Err(std::io::Error::new(
                                        std::io::ErrorKind::WouldBlock,
                                        "No data available in given timeout",
                                    )
                                    .into());
                                }
                                Some(new_timeout) => return self.recv(Some(new_timeout)),
                            }
                        } else {
                            // If the timeout was none then would keep looping till data is returned as the method should keep blocking till then.
                            self.recv(timeout)
                        }
                    }
                }
            }
            Err(err) => {
                match err {
                    SacnError::Io(ref s) => {
                        match s.kind() {
                            // Windows and Unix use different error types (WouldBlock/TimedOut) for the same error.
                            std::io::ErrorKind::WouldBlock | std::io::ErrorKind::TimedOut => {
                                if !timeout.is_none() {
                                    let elapsed = start_time.elapsed();
                                    match timeout.unwrap().checked_sub(elapsed) {
                                        None => {
                                            // Indicates that elapsed is bigger than timeout so its time to return.
                                            if cfg!(target_os = "windows") {
                                                // Use the right expected error for the operating system.
                                                return Err(std::io::Error::new(
                                                    std::io::ErrorKind::TimedOut,
                                                    "No data available in given timeout",
                                                )
                                                .into());
                                            } else {
                                                return Err(std::io::Error::new(
                                                    std::io::ErrorKind::WouldBlock,
                                                    "No data available in given timeout",
                                                )
                                                .into());
                                            }
                                        }
                                        Some(new_timeout) => return self.recv(Some(new_timeout)),
                                    }
                                } else {
                                    // If the timeout was none then would keep looping till data is returned as the method should keep blocking till then.
                                    self.recv(timeout)
                                }
                            }
                            _ => {
                                // Not a timeout/wouldblock error meaning the recv should stop with the given error.
                                Err(err)
                            }
                        }
                    }
                    _ => {
                        // Not a timeout/wouldblock error meaning the recv should stop with the given error.
                        Err(err)
                    }
                }
            }
        }
    }

    /// Returns the current value of the announce_source_discovery flag.
    /// See (set_announce_source_discovery)[receive::set_announce_source_discovery] for an explanation of the flag.
    pub fn get_announce_source_discovery(&self) -> bool {
        self.announce_source_discovery
    }

    /// Gets all discovered sources without checking if any are timed out.
    /// As the sources may be timed out get_discovered_sources is the preferred method but this is included
    /// to allow receivers to disable universe discovery source timeouts which may be useful in very high latency networks.
    pub fn get_discovered_sources_no_check(&mut self) -> Vec<DiscoveredSacnSource> {
        self.discovered_sources.clone()
    }

    /// Returns a list of the sources that have been discovered on the network by this receiver through the E1.31 universe discovery mechanism.
    pub fn get_discovered_sources(&mut self) -> Vec<DiscoveredSacnSource> {
        self.remove_expired_sources();
        self.discovered_sources.clone()
    }

    /// Sets the value of the announce_source_discovery flag to the given value.
    ///
    /// By default this flag is false which indicates that when receiving data discovered sources through universe discovery
    ///  won't be announced by the recv method and the receivers list of discovered universes will be updated silently.
    /// If set to true then it means that a SourceDiscovered error will be thrown whenever a source is discovered through a
    ///  complete universe discovery packet.
    ///
    /// # Arguments:
    /// new_val: The new value for the announce_source_discovery flag.
    ///
    pub fn set_announce_source_discovery(&mut self, new_val: bool) {
        self.announce_source_discovery = new_val;
    }

    /// Returns the current value of the announce_timeout flag.
    /// See (set_announce_timeout)[set_announce_timeout] for an explanation of the flag.
    pub fn get_announce_timeout(&self) -> bool {
        self.announce_timeout
    }

    /// Sets the value of the announce_timeout flag to the given value.
    ///
    /// By default this flag is false which means that if a universe for a source times out due to data not being sent then
    /// this will be updated on the receiver silently.
    /// If set to true then a UniverseTimeout error will be thrown when attempting to receive if it is detected that a source universe has
    /// timed out as per ANSI E1.31-2018 Section 6.7.1.
    ///
    /// # Arguments:
    /// new_val: The new value for the announce_timeout flag.
    ///
    pub fn set_announce_timeout(&mut self, new_val: bool) {
        self.announce_timeout = new_val;
    }

    /// Returns the current value of the announce_stream_termination flag.
    /// See (set_announce_stream_termination)[set_announce_stream_termination] for an explanation of the flag.
    pub fn get_announce_stream_termination(&self) -> bool {
        self.announce_stream_termination
    }

    /// Sets the value of the announce_stream_termination flag to the given value.
    ///
    /// By default this flag is false. This indicates that if a source sends a stream termination packet it will be handled silently by the receiver.
    /// If set to true then a UniverseTermination error will be thrown when attempting to receive if a termination packet is received as per
    /// ANSI E1.31-2018 Section 6.2.6.
    ///
    pub fn set_announce_stream_termination(&mut self, new_val: bool) {
        self.announce_stream_termination = new_val;
    }

    /// Handles the given data packet for this DMX receiver.
    ///
    /// Returns the universe data if successful.
    /// If the returned value is None it indicates that the data was received successfully but isn't ready to act on.
    ///
    /// Synchronised data packets handled as per ANSI E1.31-2018 Section 6.2.4.1.
    ///
    /// Arguments:
    /// data_pkt: The sACN data packet to handle.
    ///
    /// # Errors
    /// Returns an OutOfSequence error if a packet is received out of order as detected by the different between
    /// the packets sequence number and the expected sequence number as specified in ANSI E1.31-2018 Section 6.7.2 Sequence Numbering.
    ///
    /// Returns a UniversesTerminated error if a packet is received with the stream_terminated flag set indicating that the source is no longer
    /// sending on that universe and the announce_stream_termination_flag is set to true.
    ///
    /// Will return an DmxMergeError if there is an issue merging or replacing new and existing waiting data.
    ///
    fn handle_data_packet(
        &mut self,
        cid: Uuid,
        data_pkt: DataPacketFramingLayer,
    ) -> Result<Option<Vec<DMXData>>> {
        if data_pkt.preview_data && !self.process_preview_data {
            // Don't process preview data unless receiver has process_preview_data flag set.
            return Ok(None);
        }

        if data_pkt.stream_terminated {
            self.terminate_stream(cid, data_pkt.source_name, data_pkt.universe);
            if self.announce_stream_termination {
                return Err(SacnError::UniverseTerminated(cid, data_pkt.universe));
            }
            return Ok(None);
        }

        if !self.is_listening(&data_pkt.universe) {
            return Ok(None); // If not listening for this universe then ignore the packet.
        }

        // Preview data and stream terminated both get precedence over checking the sequence number.
        // This is as per ANSI E1.31-2018 Section 6.2.6, Stream_Terminated: Bit 6, 'Any property values
        // in an E1.31 Data Packet containing this bit shall be ignored'

        self.sequences.check_data_seq_number(
            self.source_limit,
            cid,
            data_pkt.sequence_number,
            data_pkt.universe,
            self.announce_timeout,
        )?;

        if data_pkt.synchronization_address == E131_NO_SYNC_ADDR {
            self.clear_waiting_data(data_pkt.universe);

            let vals: Vec<u8> = data_pkt.data.property_values.into_owned();
            let dmx_data: DMXData = DMXData {
                universe: data_pkt.universe,
                values: vals.to_vec(),
                sync_uni: data_pkt.synchronization_address,
                priority: data_pkt.priority,
                src_cid: Some(cid),
                preview: data_pkt.preview_data,
                recv_timestamp: Instant::now(),
            };

            return Ok(Some(vec![dmx_data]));
        } else {
            // As per ANSI E1.31-2018 Appendix B.2 the receiver should listen at the synchronisation address when a data packet is received with a non-zero
            // synchronisation address.
            self.listen_universes(&[data_pkt.synchronization_address])?;

            let vals: Vec<u8> = data_pkt.data.property_values.into_owned();
            let dmx_data: DMXData = DMXData {
                universe: data_pkt.universe,
                values: vals.to_vec(),
                sync_uni: data_pkt.synchronization_address,
                priority: data_pkt.priority,
                src_cid: Some(cid),
                preview: data_pkt.preview_data,
                recv_timestamp: Instant::now(),
            };

            self.store_waiting_data(dmx_data)?;
            Ok(None)
        }
    }

    /// Removes the given universe from the discovered sACN source with the given name, also stops tracking
    /// sequence numbers for that universe / sender combination.
    ///
    /// Note this is just a record keeping operation, it doesn't actually effect the real sACN sender it
    /// just updates the record of what universes are expected on this receiver.
    ///
    /// If the src_cid/source_name/universe isn't currently registered then this method has no effect.
    /// This is intentional as it allows calling this function multiple times without worrying about failure because
    /// it comes to the same result.
    ///     E.g. when a source terminates it sends 3 termination packets but a receiver should only terminate once.
    ///
    /// # Arguments:
    ///
    /// src_cid: The CID of the source which is terminating a universe.
    ///
    /// source_name: The human readable name of the sACN source to remove the universe from.
    ///
    /// universe:    The sACN universe to remove.
    ///
    fn terminate_stream<'a>(&mut self, src_cid: Uuid, source_name: Cow<'a, str>, universe: u16) {
        match self.sequences.remove_seq_numbers(src_cid, universe) {
            _ => {
                // Will only return an error if the source/universe wasn't found which is acceptable because as it
                // comes to the same result.
            }
        }

        match find_discovered_src(&self.discovered_sources, &source_name.to_string()) {
            Some(index) => {
                self.discovered_sources[index].terminate_universe(universe);
            }
            None => {
                // As with sequence numbers the source might not be found which is acceptable.
            }
        }
    }

    /// Takes the given data and tries to add it to the waiting data.
    ///
    /// Note that a receiver will only store a single packet of data per data_universe at once.
    ///
    /// If there is waiting data for the same universe as the data then it will be merged as per the
    /// merge_func which by default keeps the highest priority data, if the data has the same priority
    /// then the newest data is kept.
    ///
    /// # Errors
    /// Will return an DmxMergeError if there is an issue merging or replacing new and existing waiting data.
    ///
    fn store_waiting_data(&mut self, data: DMXData) -> Result<()> {
        match self.waiting_data.remove(&data.universe) {
            Some(existing) => {
                self.waiting_data
                    .insert(data.universe, ((self.merge_func)(&existing, &data))?);
            }
            None => {
                self.waiting_data.insert(data.universe, data);
            }
        }
        Ok(())
    }

    /// Handles the given synchronisation packet for this DMX receiver.
    ///
    /// Synchronisation packets handled as described by ANSI E1.31-2018 Section 6.2.4.1.
    ///
    /// Returns the released / previously blocked data if successful.
    /// If the returned Vec is empty it indicates that no data was waiting.
    ///
    /// E1.31 Synchronization Packets occur on specific universes. Upon receipt, they indicate that any data advertising that universe as its Synchronization Address must be acted upon.
    /// In an E1.31 Data Packet, a value of 0 in the Synchronization Address indicates that the universe data is not synchronized. If a receiver is presented with an E1.31 Data Packet
    /// containing a Synchronization Address of 0, it shall discard any data waiting to be processed and immediately act on that Data Packet.
    ///
    /// If the Synchronization Address field is not 0, and the receiver is receiving an active synchronization stream for that Synchronization Address,
    /// it shall hold that E1.31 Data Packet until the arrival of the appropriate E1.31 Synchronization Packet before acting on it.
    ///
    /// Arguments:
    /// sync_pkt: The E1.31 synchronisation part of the synchronisation packet to handle.
    ///
    /// # Errors
    /// Returns an OutOfSequence error if a packet is received out of order as detected by the different between
    /// the packets sequence number and the expected sequence number as specified in ANSI E1.31-2018 Section 6.7.2 Sequence Numbering.
    ///
    fn handle_sync_packet(
        &mut self,
        cid: Uuid,
        sync_pkt: SynchronizationPacketFramingLayer,
    ) -> Result<Option<Vec<DMXData>>> {
        if !self.is_listening(&sync_pkt.synchronization_address) {
            return Ok(None); // If not listening for this universe then ignore the packet.
        }

        self.sequences.check_sync_seq_number(
            self.source_limit,
            cid,
            sync_pkt.sequence_number,
            sync_pkt.synchronization_address,
            self.announce_timeout,
        )?;

        let res = self.rtrv_waiting_data(sync_pkt.synchronization_address);
        if res.len() == 0 {
            Ok(None)
        } else {
            Ok(Some(res))
        }
    }

    /// Retrieves and removes the DMX data of all waiting data with a synchronisation address matching the one provided.
    /// Returns an empty Vec if there is no data waiting.
    ///
    /// Arguments:
    /// sync_uni: The synchronisation universe of the data that should be retrieved.
    ///
    fn rtrv_waiting_data(&mut self, sync_uni: u16) -> Vec<DMXData> {
        // Get the universes (used as keys) to remove and then move the corresponding data out of the waiting data and into the result.
        // This prevents having to copy DMXData.
        // Cannot do both actions at once as cannot modify a data structure while iterating over it.
        let mut keys: Vec<u16> = Vec::new();
        for (uni, data) in self.waiting_data.iter() {
            if data.sync_uni == sync_uni {
                keys.push(*uni);
            }
        }

        let mut res: Vec<DMXData> = Vec::new();
        for k in keys {
            let data = self.waiting_data.remove(&k).unwrap();
            if data.recv_timestamp.elapsed() < E131_NETWORK_DATA_LOSS_TIMEOUT {
                res.push(data);
            }
        }

        res
    }

    /// Takes the given DiscoveredSacnSource and updates the record of discovered sacn sources.
    ///
    /// This adds the new source deleting any previous source with the same name.
    ///
    /// Arguments:
    /// src: The DiscoveredSacnSource to update the record of discovered sacn sources with.
    fn update_discovered_srcs(&mut self, src: DiscoveredSacnSource) {
        match find_discovered_src(&self.discovered_sources, &src.name) {
            Some(index) => {
                self.discovered_sources.remove(index);
            }
            None => {}
        }
        self.discovered_sources.push(src);
    }

    /// Handles the given universe discovery packet.
    ///
    /// This universe discovery packet might be the whole thing or may be just one page of a discovery packet.
    /// This method puts the pages to produce the DiscoveredSacnSource which is stored in the receiver.
    ///
    /// Returns the source name if a source was fully discovered or None if the source was only partially discovered.
    ///
    /// Arguments:
    /// discovery_pkt: The universe discovery part of the universe discovery packet to handle.
    ///
    fn handle_universe_discovery_packet(
        &mut self,
        discovery_pkt: UniverseDiscoveryPacketFramingLayer,
    ) -> Option<String> {
        let data: UniverseDiscoveryPacketUniverseDiscoveryLayer = discovery_pkt.data;

        let page: u8 = data.page;
        let last_page: u8 = data.last_page;

        let universes = data.universes;

        let uni_page: UniversePage = UniversePage {
            page: page,
            universes: universes.into(),
        };

        // See if some pages that belong to the source that this page belongs to have already been received.
        match find_discovered_src(
            &self.partially_discovered_sources,
            &discovery_pkt.source_name.to_string(),
        ) {
            Some(index) => {
                // Some pages have already been received from this source.
                self.partially_discovered_sources[index]
                    .pages
                    .push(uni_page);
                self.partially_discovered_sources[index].last_updated = Instant::now();
                if self.partially_discovered_sources[index].has_all_pages() {
                    let discovered_src: DiscoveredSacnSource =
                        self.partially_discovered_sources.remove(index);
                    self.update_discovered_srcs(discovered_src);
                    return Some(discovery_pkt.source_name.to_string());
                }
            }
            None => {
                // This is the first page received from this source.
                let discovered_src: DiscoveredSacnSource = DiscoveredSacnSource {
                    name: discovery_pkt.source_name.to_string(),
                    last_page: last_page,
                    pages: vec![uni_page],
                    last_updated: Instant::now(),
                };

                if page == 0 && page == last_page {
                    // Indicates that this is a single page universe discovery packet.
                    self.update_discovered_srcs(discovered_src);
                    return Some(discovery_pkt.source_name.to_string());
                } else {
                    // Indicates that this is a page in a set of pages as part of a sources universe discovery.
                    self.partially_discovered_sources.push(discovered_src);
                }
            }
        }

        return None; // No source fully discovered.
    }

    /// Goes through all the waiting data and removes any which has timed out as a sync-packet for it hasn't been received within the E131_NETWORK_DATA_LOSS_TIMEOUT
    /// period as specified by ANSI E1.31-2018 Section 11.1.2.
    fn check_waiting_data_timeouts(&mut self) {
        self.waiting_data
            .retain(|_uni, data| data.recv_timestamp.elapsed() < E131_NETWORK_DATA_LOSS_TIMEOUT);
    }

    /// Goes through all discovered sources and removes any that have timed out
    fn remove_expired_sources(&mut self) {
        self.partially_discovered_sources
            .retain(|s| s.last_updated.elapsed() < UNIVERSE_DISCOVERY_SOURCE_TIMEOUT);
        self.discovered_sources
            .retain(|s| s.last_updated.elapsed() < UNIVERSE_DISCOVERY_SOURCE_TIMEOUT);
    }
}

/// By implementing the Drop trait for SacnNetworkReceiver it means that the user doesn't have to explicitly clean up the receiver
/// and if it goes out of reference it will clean itself up.
impl Drop for SacnReceiver {
    fn drop(&mut self) {
        let universes = self.universes.clone();
        for u in universes {
            // Cannot return an error or pass it onto the user because drop might be called during a panic.
            // Therefore if there is an error cleaning up the only options are ignore, notify or panic.
            // Notify using stdout might pollute the application using the library so would require a flag to enable/disable but the function of this
            // is unclear and the problem isn't solved if the flag is disabled.
            // A panic might be unnecessary or pollute another in-progress panic hiding the true problem. It would also prevent muting the other
            // universes.
            // The error is therefore ignored as it can't be fixed eitherway as the SacnReceiver has gone out of scope and won't lead to memory un-safety.
            match self.mute_universe(u) {
                Ok(_) => {}
                Err(_e) => { /* Ignored */ }
            }
        }
    }
}

/// Searches for the discovered source with the given name in the given vector of discovered sources and
/// returns the index of the src in the Vec or None if not found.
///
/// Arguments:
/// srcs: The Vec of DiscoveredSacnSources to search.
/// name: The human readable name of the source to find.
///
fn find_discovered_src(srcs: &Vec<DiscoveredSacnSource>, name: &String) -> Option<usize> {
    for i in 0..srcs.len() {
        if srcs[i].name == *name {
            return Some(i);
        }
    }
    None
}

/// In general the lower level transport layer is handled by SacnNetworkReceiver (which itself wraps a Socket).
/// Windows and linux handle multicast sockets differently.
/// This is built for / tested with Windows 10 1909.
#[cfg(target_os = "windows")]
impl SacnNetworkReceiver {
    /// Creates a new DMX receiver on the interface specified by the given address.
    ///
    /// If the given address is an IPv4 address then communication will only work between IPv4 devices, if the given address is IPv6 then communication
    /// will only work between IPv6 devices by default but IPv4 receiving can be enabled using set_ipv6_only(false).
    ///
    /// # Errors
    /// Will return an error if the SacnReceiver fails to bind to a socket with the given ip.
    /// For more details see socket2::Socket::new().
    ///
    fn new(ip: SocketAddr) -> Result<SacnNetworkReceiver> {
        Ok(SacnNetworkReceiver {
            socket: create_win_socket(ip)?,
            addr: ip,
            is_multicast_enabled: !(ip.is_ipv6()), // IPv6 Windows IP Multicast is currently unsupported.
        })
    }

    /// Connects this SacnNetworkReceiver to the multicast address which corresponds to the given universe to allow receiving packets for that universe.
    ///
    /// # Errors
    /// Will return an Error if the given universe cannot be converted to an Ipv4 or Ipv6 multicast_addr depending on if the Receiver is bound to an
    /// IPv4 or IPv6 address. See packet::universe_to_ipv4_multicast_addr and packet::universe_to_ipv6_multicast_addr.
    ///
    /// Will return an Io error if cannot join the universes corresponding multicast group address.
    ///
    fn listen_multicast_universe(&self, universe: u16) -> Result<()> {
        let multicast_addr;

        if self.addr.is_ipv4() {
            multicast_addr = universe_to_ipv4_multicast_addr(universe)?; // "Failed to convert universe to IPv4 multicast addr"
        } else {
            multicast_addr = universe_to_ipv6_multicast_addr(universe)?; // "Failed to convert universe to IPv6 multicast addr"
        }

        Ok(join_win_multicast(
            &self.socket,
            multicast_addr,
            self.addr.ip(),
        )?)
    }

    /// Removes this SacnNetworkReceiver from the multicast group which corresponds to the given universe.
    ///
    /// # Errors
    /// Will return an Error if the given universe cannot be converted to an Ipv4 or Ipv6 multicast_addr depending on if the Receiver is bound to an
    /// IPv4 or IPv6 address. See packet::universe_to_ipv4_multicast_addr and packet::universe_to_ipv6_multicast_addr.
    ///
    fn mute_multicast_universe(&mut self, universe: u16) -> Result<()> {
        let multicast_addr;

        if self.addr.is_ipv4() {
            multicast_addr = universe_to_ipv4_multicast_addr(universe)?; // "Failed to convert universe to IPv4 multicast addr"
        } else {
            multicast_addr = universe_to_ipv6_multicast_addr(universe)?; // "Failed to convert universe to IPv6 multicast addr"
        }

        Ok(leave_win_multicast(&self.socket, multicast_addr)?)
    }

    /// Sets the value of the is_multicast_enabled flag to the given value.
    ///
    /// If set to false then the receiver won't attempt to join any more multicast groups.
    ///
    /// This method does not attempt to leave multicast groups already joined through previous listen_universe calls.
    ///
    /// # Arguments
    /// val: The new value for the is_multicast_enabled flag.
    ///
    /// # Errors
    /// Will return an OsOperationUnsupported error if attempting to set the flag to true in an environment that multicast
    /// isn't supported i.e. Ipv6 on Windows.
    fn set_is_multicast_enabled(&mut self, val: bool) -> Result<()> {
        if val && self.is_ipv6() {
            return Err(SacnError::OsOperationUnsupported(
                "IPv6 multicast is currently unsupported on Windows".to_string(),
            ));
        }
        self.is_multicast_enabled = val;
        Ok(())
    }

    /// Returns true if multicast is enabled on this receiver and false if not.
    /// This flag is set when the receiver is created as not all environments currently support IP multicast.
    /// E.g. IPv6 Windows IP Multicast is currently unsupported.
    fn is_multicast_enabled(&self) -> bool {
        return self.is_multicast_enabled;
    }

    /// If set to true then only receive over IPv6. If false then receiving will be over both IPv4 and IPv6.
    /// This will return an error if the SacnReceiver wasn't created using an IPv6 address to bind to.
    fn set_only_v6(&mut self, val: bool) -> Result<()> {
        if self.addr.is_ipv4() {
            return Err(SacnError::IpVersionError());
        } else {
            Ok(self.socket.set_only_v6(val)?)
        }
    }

    /// Returns a packet if there is one available.
    ///
    /// The packet may not be ready to transmit if it is awaiting synchronisation.
    /// Will only block if set_timeout was called with a timeout of None so otherwise (and by default) it won't
    /// block so may return a WouldBlock/TimedOut error to indicate that there was no data ready.
    ///
    /// IMPORTANT NOTE:
    /// An explicit lifetime is given to the AcnRootLayerProtocol which comes from the lifetime of the given buffer.
    /// The compiler will prevent usage of the returned AcnRootLayerProtocol after the buffer is dropped normally but may not in the case
    /// of unsafe code .
    ///
    /// Arguments:
    /// buf: The buffer to use for storing the received data into. This buffer shouldn't be accessed or used directly as the data
    /// is returned formatted properly in the AcnRootLayerProtocol. This buffer is used as memory space for the returned AcnRootLayerProtocol.
    ///
    /// # Errors
    /// May return an error if there is an issue receiving data from the underlying socket, see (recv)[fn.recv.Socket].
    ///
    /// May return an error if there is an issue parsing the data from the underlying socket, see (parse)[fn.AcnRootLayerProtocol::parse.packet].
    ///
    fn recv<'a>(
        &mut self,
        buf: &'a mut [u8; RCV_BUF_DEFAULT_SIZE],
    ) -> Result<AcnRootLayerProtocol<'a>> {
        // use read() for the windows impl, since windows does not like using read_exact()
        let n = self.socket.read(buf)?;
        if n > RCV_BUF_DEFAULT_SIZE {
<<<<<<< HEAD
            return Err(SacnError::TooManyBytesRead(n, buf.len()))
=======
            bail!(TooManyBytesRead(n, RCV_BUF_DEFAULT_SIZE));
>>>>>>> 111a4b19
        }
        Ok(AcnRootLayerProtocol::parse(buf)?)
    }

    /// Set the timeout for the recv operation.
    ///
    /// Arguments:
    /// timeout: The new timeout for the receive operation, a value of None means the recv operation will become blocking.
    ///
    /// Errors:
    /// A timeout with Duration 0 will cause an error. See (set_read_timeout)[fn.set_read_timeout.Socket].
    ///
    fn set_timeout(&mut self, timeout: Option<Duration>) -> Result<()> {
        Ok(self.socket.set_read_timeout(timeout)?)
    }

    /// Returns true if this SacnNetworkReceiver is bound to an Ipv6 address.
    fn is_ipv6(&self) -> bool {
        return self.addr.is_ipv6();
    }
}

/// Windows and linux handle multicast sockets differently.
/// This is built for / tested with Fedora 30/31.
#[cfg(not(target_os = "windows"))]
impl SacnNetworkReceiver {
    /// Creates a new DMX receiver on the interface specified by the given address.
    ///
    /// If the given address is an IPv4 address then communication will only work between IPv4 devices, if the given address is IPv6 then communication
    /// will only work between IPv6 devices by default but IPv4 receiving can be enabled using set_ipv6_only(false).
    ///
    /// # Errors
    /// Will return an Io error if the SacnReceiver fails to bind to a socket with the given ip.
    /// For more details see socket2::Socket::new().
    ///
    fn new(ip: SocketAddr) -> Result<SacnNetworkReceiver> {
        Ok(SacnNetworkReceiver {
            socket: create_unix_socket(ip)?,
            addr: ip,
            is_multicast_enabled: true, // Linux IP Multicast is supported for Ipv4 and Ipv6.
        })
    }

    /// Connects this SacnNetworkReceiver to the multicast address which corresponds to the given universe to allow receiving packets for that universe.
    ///
    /// # Errors
    /// Will return an Error if the given universe cannot be converted to an IPv4 or IPv6 multicast_addr depending on if the Receiver is bound to an
    /// IPv4 or IPv6 address. See packet::universe_to_ipv4_multicast_addr and packet::universe_to_ipv6_multicast_addr.
    ///
    /// Will return an Io error if cannot join the universes corresponding multicast group address.
    ///
    fn listen_multicast_universe(&self, universe: u16) -> Result<()> {
        let multicast_addr;

        if self.addr.is_ipv4() {
            multicast_addr = universe_to_ipv4_multicast_addr(universe)?;
        } else {
            multicast_addr = universe_to_ipv6_multicast_addr(universe)?;
        }

        Ok(join_unix_multicast(
            &self.socket,
            multicast_addr,
            self.addr.ip(),
        )?)
    }

    /// Removes this SacnNetworkReceiver from the multicast group which corresponds to the given universe.
    ///
    /// # Errors
    /// Will return an Error if the given universe cannot be converted to an Ipv4 or Ipv6 multicast_addr depending on if the Receiver is bound to an
    /// IPv4 or IPv6 address. See packet::universe_to_ipv4_multicast_addr and packet::universe_to_ipv6_multicast_addr.
    ///
    fn mute_multicast_universe(&mut self, universe: u16) -> Result<()> {
        let multicast_addr;

        if self.addr.is_ipv4() {
            multicast_addr = universe_to_ipv4_multicast_addr(universe)?;
        } else {
            multicast_addr = universe_to_ipv6_multicast_addr(universe)?;
        }

        Ok(leave_unix_multicast(
            &self.socket,
            multicast_addr,
            self.addr.ip(),
        )?)
    }

    /// Sets the value of the is_multicast_enabled flag to the given value.
    ///
    /// If set to false then the receiver won't attempt to join any more multicast groups.
    ///
    /// This method does not attempt to leave multicast groups already joined through previous listen_universe calls.
    ///
    /// # Arguments
    /// val: The new value for the is_multicast_enabled flag.
    ///
    /// # Errors
    /// Will return an OsOperationUnsupported error if attempting to set the flag to true in an environment that multicast
    /// isn't supported i.e. Ipv6 on Windows. Note that this is the UNIX implementation
    fn set_is_multicast_enabled(&mut self, val: bool) -> Result<()> {
        self.is_multicast_enabled = val;
        Ok(())
    }

    /// Returns true if multicast is enabled on this receiver and false if not.
    /// This flag is set when the receiver is created as not all environments currently support IP multicast.
    /// E.g. IPv6 Windows IP Multicast is currently unsupported.
    fn is_multicast_enabled(&self) -> bool {
        return self.is_multicast_enabled;
    }

    /// If set to true then only receive over IPv6. If false then receiving will be over both IPv4 and IPv6.
    /// This will return an error if the SacnReceiver wasn't created using an IPv6 address to bind to.
    fn set_only_v6(&mut self, val: bool) -> Result<()> {
        if self.addr.is_ipv4() {
            return Err(SacnError::IpVersionError());
        } else {
            Ok(self.socket.set_only_v6(val)?)
        }
    }

    /// Returns a packet if there is one available.
    ///
    /// The packet may not be ready to transmit if it is awaiting synchronisation.
    /// Will only block if set_timeout was called with a timeout of None so otherwise (and by default) it won't
    /// block so may return a WouldBlock/TimedOut error to indicate that there was no data ready.
    ///
    /// IMPORTANT NOTE:
    /// An explicit lifetime is given to the AcnRootLayerProtocol which comes from the lifetime of the given buffer.
    /// The compiler will prevent usage of the returned AcnRootLayerProtocol after the buffer is dropped.
    ///
    /// Arguments:
    /// buf: The buffer to use for storing the received data into. This buffer shouldn't be accessed or used directly as the data
    /// is returned formatted properly in the AcnRootLayerProtocol. This buffer is used as memory space for the returned AcnRootLayerProtocol.
    ///
    /// # Errors
    /// May return an error if there is an issue receiving data from the underlying socket, see (recv)[fn.recv.Socket].
    ///
    /// May return an error if there is an issue parsing the data from the underlying socket, see (parse)[fn.AcnRootLayerProtocol::parse.packet].
    ///
    fn recv<'a>(
        &mut self,
        buf: &'a mut [u8; RCV_BUF_DEFAULT_SIZE],
    ) -> Result<AcnRootLayerProtocol<'a>> {
        // use read() since read_exact() was not passing the tests.
        let n = self.socket.read(buf)?;
        if n > RCV_BUF_DEFAULT_SIZE {
            bail!(TooManyBytesRead(n, RCV_BUF_DEFAULT_SIZE));
        }
        Ok(AcnRootLayerProtocol::parse(buf)?)
    }

    /// Set the timeout for the recv operation.
    ///
    /// Arguments:
    /// timeout: The new timeout for the receive operation, a value of None means the recv operation will become blocking.
    ///
    /// Errors:
    /// A timeout with Duration 0 will cause an error. See (set_read_timeout)[fn.set_read_timeout.Socket].
    ///
    fn set_timeout(&mut self, timeout: Option<Duration>) -> Result<()> {
        Ok(self.socket.set_read_timeout(timeout)?)
    }
}

impl Clone for DMXData {
    fn clone(&self) -> DMXData {
        let new_vals = self.values.to_vec(); // https://stackoverflow.com/questions/21369876/what-is-the-idiomatic-rust-way-to-copy-clone-a-vector-in-a-parameterized-functio (26/12/2019)
        DMXData {
            universe: self.universe,
            values: new_vals,
            sync_uni: self.sync_uni,
            priority: self.priority,
            src_cid: self.src_cid,
            preview: self.preview,
            recv_timestamp: self.recv_timestamp,
        }
    }
}

/// DMXData has a total ordering based on the universe, then sync-universe and finally values.
impl Ord for DMXData {
    fn cmp(&self, other: &Self) -> Ordering {
        self.universe
            .cmp(&other.universe)
            .then(self.sync_uni.cmp(&other.sync_uni))
            .then(self.values.cmp(&other.values))
    }
}

/// See Ord trait implementation for DMXData.
impl PartialOrd for DMXData {
    fn partial_cmp(&self, other: &Self) -> Option<Ordering> {
        Some(self.cmp(other))
    }
}

/// DMXData is taken to be equivalent iff:
///     - The universes are the same
///     - The synchronisation universes are the same
///     - The values are all the same
///
impl PartialEq for DMXData {
    fn eq(&self, other: &Self) -> bool {
        self.universe == other.universe
            && self.sync_uni == other.sync_uni
            && self.values == other.values
    }
}

/// See PartialEq trait implementation for DMXData.
impl Eq for DMXData {}

impl DiscoveredSacnSource {
    /// Returns true if all the pages sent by this DiscoveredSacnSource have been received.
    ///
    /// This is based on each page containing a last-page value which indicates the number of the last page expected.
    pub fn has_all_pages(&mut self) -> bool {
        // https://rust-lang-nursery.github.io/rust-cookbook/algorithms/sorting.html (31/12/2019)
        self.pages.sort_by(|a, b| a.page.cmp(&b.page));
        for i in 0..(self.last_page + 1) {
            if self.pages[i as usize].page != i {
                return false;
            }
        }

        return true;
    }

    /// Returns all the universes being send by this SacnSource as discovered through the universe discovery mechanism.
    ///
    /// Intentionally abstracts over the underlying concept of pages as this is purely an E1.31 Universe Discovery concept and is otherwise transparent.
    pub fn get_all_universes(&self) -> Vec<u16> {
        let mut uni: Vec<u16> = Vec::new();
        for p in &self.pages {
            uni.extend_from_slice(&p.universes);
        }
        uni
    }

    /// Removes the given universe from the list of universes being sent by this discovered source.
    pub fn terminate_universe(&mut self, universe: u16) {
        for p in &mut self.pages {
            p.universes.retain(|x| *x != universe)
        }
    }
}

/// Creates a new Socket2 socket bound to the given address.
///
/// Returns the created socket.
///
/// Arguments:
/// addr: The address that the newly created socket should bind to.
///
/// # Errors
/// Will return an error if the socket cannot be created, see (Socket::new)[fn.new.Socket].
///
/// Will return an error if the socket cannot be bound to the given address, see (bind)[fn.bind.Socket2].
#[cfg(not(target_os = "windows"))]
fn create_unix_socket(addr: SocketAddr) -> Result<Socket> {
    if addr.is_ipv4() {
        let socket = Socket::new(Domain::IPV4, Type::DGRAM, Some(Protocol::UDP))?;

        // Multiple different processes might want to listen to the sACN stream so therefore need to allow re-using the ACN port.
        socket.set_reuse_port(true)?;
        socket.set_reuse_address(true)?;

        let socket_addr =
            SocketAddr::new(IpAddr::V4(Ipv4Addr::UNSPECIFIED), ACN_SDT_MULTICAST_PORT);
        socket.bind(&socket_addr.into())?;
        Ok(socket)
    } else {
        let socket = Socket::new(Domain::IPV6, Type::DGRAM, Some(Protocol::UDP))?;

        // Multiple different processes might want to listen to the sACN stream so therefore need to allow re-using the ACN port.
        socket.set_reuse_port(true)?;
        socket.set_reuse_address(true)?;

        let socket_addr =
            SocketAddr::new(IpAddr::V6(Ipv6Addr::UNSPECIFIED), ACN_SDT_MULTICAST_PORT);
        socket.bind(&socket_addr.into())?;
        Ok(socket)
    }
}

/// Joins the multicast group with the given address using the given socket.
///
/// Arguments:
/// socket: The socket to join to the multicast group.
/// addr:   The address of the multicast group to join.
///
/// # Errors
/// Will return an error if the given socket cannot be joined to the given multicast group address.
///     See join_multicast_v4[fn.join_multicast_v4.Socket] and join_multicast_v6[fn.join_multicast_v6.Socket]
///
/// Will return an IpVersionError if addr and interface_addr are not the same IP version.
///
#[cfg(not(target_os = "windows"))]
fn join_unix_multicast(socket: &Socket, addr: SockAddr, interface_addr: IpAddr) -> Result<()> {
    match addr.family() as i32 {
        // Cast required because AF_INET is defined in libc in terms of a c_int (i32) but addr.family returns using u16.
        AF_INET => match addr.as_socket_ipv4() {
            Some(a) => match interface_addr {
                IpAddr::V4(ref interface_v4) => {
                    socket
                        .join_multicast_v4(a.ip(), &interface_v4)
                        .map_err(|e| {
                            SacnError::Io(std::io::Error::new(
                                e.kind(),
                                "Failed to join IPv4 multicast",
                            ))
                        })?;
                }
                IpAddr::V6(ref _interface_v6) => {
                    return Err(SacnError::IpVersionError());
                }
            },
            None => {
                return Err(SacnError::UnsupportedIpVersion("IP version recognised as AF_INET but not actually usable as AF_INET so must be unknown type".to_string()));
            }
        },
        AF_INET6 => match addr.as_socket_ipv6() {
            Some(a) => {
                socket.join_multicast_v6(a.ip(), 0).map_err(|e| {
                    SacnError::Io(std::io::Error::new(
                        e.kind(),
                        "Failed to join IPv6 multicast",
                    ))
                })?;
            }
            None => {
                return Err(SacnError::UnsupportedIpVersion("IP version recognised as AF_INET6 but not actually usable as AF_INET6 so must be unknown type".to_string()));
            }
        },
        x => {
            return Err(SacnError::UnsupportedIpVersion(format!("IP version not recognised as AF_INET (Ipv4) or AF_INET6 (Ipv6) - family value (as i32): {}", x).to_string()));
        }
    };

    Ok(())
}

/// Leaves the multicast group with the given address using the given socket.
///
/// Arguments:
/// socket: The socket to leave the multicast group.
/// addr:   The address of the multicast group to leave.
///
/// # Errors
/// Will return an error if the given socket cannot leave the given multicast group address.
///     See leave_multicast_v4[fn.leave_multicast_v4.Socket] and leave_multicast_v6[fn.leave_multicast_v6.Socket]
///
/// Will return an IpVersionError if addr and interface_addr are not the same IP version.
///
#[cfg(not(target_os = "windows"))]
fn leave_unix_multicast(socket: &Socket, addr: SockAddr, interface_addr: IpAddr) -> Result<()> {
    match addr.family() as i32 {
        // Cast required because AF_INET is defined in libc in terms of a c_int (i32) but addr.family returns using u16.
        AF_INET => match addr.as_socket_ipv4() {
            Some(a) => match interface_addr {
                IpAddr::V4(ref interface_v4) => {
                    socket
                        .leave_multicast_v4(a.ip(), &interface_v4)
                        .map_err(|e| {
                            SacnError::Io(std::io::Error::new(
                                e.kind(),
                                "Failed to leave IPv4 multicast",
                            ))
                        })?;
                }
                IpAddr::V6(ref _interface_v6) => {
                    return Err(SacnError::IpVersionError());
                }
            },
            None => {
                return Err(SacnError::UnsupportedIpVersion("IP version recognised as AF_INET but not actually usable as AF_INET so must be unknown type".to_string()));
            }
        },
        AF_INET6 => match addr.as_socket_ipv6() {
            Some(a) => {
                socket.leave_multicast_v6(a.ip(), 0).map_err(|e| {
                    SacnError::Io(std::io::Error::new(
                        e.kind(),
                        "Failed to leave IPv6 multicast",
                    ))
                })?;
            }
            None => {
                return Err(SacnError::UnsupportedIpVersion("IP version recognised as AF_INET6 but not actually usable as AF_INET6 so must be unknown type".to_string()));
            }
        },
        x => {
            return Err(SacnError::UnsupportedIpVersion(format!("IP version not recognised as AF_INET (Ipv4) or AF_INET6 (Ipv6) - family value (as i32): {}", x).to_string()));
        }
    };

    Ok(())
}

/// Creates a new Socket2 socket bound to the given address.
///
/// Returns the created socket.
///
/// Arguments:
/// addr: The address that the newly created socket should bind to.
///
/// # Errors
/// Will return an error if the socket cannot be created, see (Socket::new)[fn.new.Socket].
///
/// Will return an error if the socket cannot be bound to the given address, see (bind)[fn.bind.Socket].
#[cfg(target_os = "windows")]
fn create_win_socket(addr: SocketAddr) -> Result<Socket> {
    if addr.is_ipv4() {
        let socket = Socket::new(Domain::IPV4, Type::DGRAM, Some(Protocol::UDP))?;

        socket.set_reuse_address(true)?;
        socket.bind(&SockAddr::from(addr))?;
        Ok(socket)
    } else {
        let socket = Socket::new(Domain::IPV6, Type::DGRAM, Some(Protocol::UDP))?;

        socket.set_reuse_address(true)?;
        socket.bind(&SockAddr::from(addr))?;
        Ok(socket)
    }
}

/// Joins the multicast group with the given address using the given socket on the windows operating system.
///
/// Note that Ipv6 is currently unsupported.
///
/// Arguments:
/// socket: The socket to join to the multicast group.
/// addr:   The address of the multicast group to join.
///
/// # Errors
/// Will return an error if the given socket cannot be joined to the given multicast group address.
///     See join_multicast_v4[fn.join_multicast_v4.Socket] and join_multicast_v6[fn.join_multicast_v6.Socket]
///
/// Will return OsOperationUnsupported error if attempt to leave an Ipv6 multicast group as all Ipv6 multicast operations are currently unsupported in Rust on Windows.
///
#[cfg(target_os = "windows")]
fn join_win_multicast(socket: &Socket, addr: SockAddr, interface_addr: IpAddr) -> Result<()> {
    match addr.family() as i32 {
        // Cast required because AF_INET is defined in libc in terms of a c_int (i32) but addr.family returns using u16.
        AF_INET => match addr.as_socket_ipv4() {
            Some(a) => match interface_addr {
                IpAddr::V4(ref interface_v4) => {
                    socket
                        .join_multicast_v4(a.ip(), &interface_v4)
                        .map_err(|e| {
                            SacnError::Io(std::io::Error::new(
                                e.kind(),
                                "Failed to join IPv4 multicast",
                            ))
                        })?;
                }
                IpAddr::V6(ref _interface_v6) => {
                    return Err(SacnError::IpVersionError());
                }
            },
            None => {
                return Err(SacnError::UnsupportedIpVersion("IP version recognised as AF_INET but not actually usable as AF_INET so must be unknown type".to_string()));
            }
        },
        AF_INET6 => match addr.as_socket_ipv6() {
            Some(a) => {
                socket.join_multicast_v6(a.ip(), 0).map_err(|e| {
                    SacnError::Io(std::io::Error::new(
                        e.kind(),
                        "Failed to join IPv6 multicast",
                    ))
                })?;
            }
            None => {
                return Err(SacnError::UnsupportedIpVersion("IP version recognised as AF_INET6 but not actually usable as AF_INET6 so must be unknown type".to_string()));
            }
        },
        x => {
            return Err(SacnError::UnsupportedIpVersion(format!("IP version not recognised as AF_INET (Ipv4) or AF_INET6 (Ipv6) - family value (as i32): {}", x).to_string()));
        }
    };

    Ok(())
}

/// Leaves the multicast group with the given address using the given socket.
///
/// Note that Ipv6 is currently unsupported.
///
/// Arguments:
/// socket: The socket to leave the multicast group.
/// addr:   The address of the multicast group to leave.
///
/// # Errors
/// Will return an error if the given socket cannot leave the given multicast group address.
///     See leave_multicast_v4[fn.leave_multicast_v4.Socket] and leave_multicast_v6[fn.leave_multicast_v6.Socket]
///
/// Will return OsOperationUnsupported error if attempt to leave an Ipv6 multicast group as all Ipv6 multicast operations are currently unsupported in Rust on Windows.
///
#[cfg(target_os = "windows")]
fn leave_win_multicast(socket: &Socket, addr: SockAddr) -> Result<()> {
    match addr.family() as i32 {
        // Cast required because AF_INET is defined in libc in terms of a c_int (i32) but addr.family returns using u16.
        AF_INET => match addr.as_socket_ipv4() {
            Some(a) => {
                socket
                    .leave_multicast_v4(a.ip(), &Ipv4Addr::new(0, 0, 0, 0))
                    .map_err(|e| {
                        SacnError::Io(std::io::Error::new(
                            e.kind(),
                            "Failed to leave IPv4 multicast",
                        ))
                    })?;
            }
            None => {
                return Err(SacnError::UnsupportedIpVersion("IP version recognised as AF_INET but not actually usable as AF_INET so must be unknown type".to_string()));
            }
        },
        AF_INET6 => match addr.as_socket_ipv6() {
            Some(_) => {
                return Err(SacnError::OsOperationUnsupported(
                    "IPv6 multicast is currently unsupported on Windows".to_string(),
                ));
            }
            None => {
                return Err(SacnError::UnsupportedIpVersion("IP version recognised as AF_INET6 but not actually usable as AF_INET6 so must be unknown type".to_string()));
            }
        },
        x => {
            return Err(SacnError::UnsupportedIpVersion(format!("IP version not recognised as AF_INET (Ipv4) or AF_INET6 (Ipv6) - family value (as i32): {}", x).to_string()));
        }
    };

    Ok(())
}

/// Stores a sequence number and a timestamp.
///
/// Used internally within SequenceNumbering for tracking the last received timestamps of each packet-type, source, universe combination.
///
/// This is then used to workout timeouts to trigger network data loss as per ANSI E1.31-2018 Section 6.7.1.
///
#[derive(Copy, Clone)]
struct TimedStampedSeqNo {
    sequence_number: u8,
    last_recv: Instant,
}

impl TimedStampedSeqNo {
    fn new(sequence_number: u8, last_recv: Instant) -> TimedStampedSeqNo {
        TimedStampedSeqNo {
            sequence_number: sequence_number,
            last_recv: last_recv,
        }
    }
}

/// Stores information about the current expected sequence numbers for each source, universe and packet type.
///
/// Also handles timeouts of sources.
///
/// Abstracts over the internal data-structures/mechanisms used allowing them be changed.
///
struct SequenceNumbering {
    /// The sequence numbers used for data packets, keeps a reference of the last sequence number received for each universe.
    /// Sequence numbers are always in the range [0, 255] inclusive.
    /// Each type of packet is tracked differently with respect to sequence numbers as per ANSI E1.31-2018 Section 6.7.2 Sequence Numbering.
    /// The uuid refers to the source that is sending the data.
    data_sequences: HashMap<Uuid, HashMap<u16, TimedStampedSeqNo>>,

    /// The sequence numbers used for synchronisation packets, keeps a reference of the last sequence number received for each universe.
    /// Sequence numbers are always in the range [0, 255] inclusive.
    /// Each type of packet is tracked differently with respect to sequence numbers as per ANSI E1.31-2018 Section 6.7.2 Sequence Numbering.
    /// The uuid refers to the source that is sending the data.
    sync_sequences: HashMap<Uuid, HashMap<u16, TimedStampedSeqNo>>,
}

impl SequenceNumbering {
    /// Creates a new SequenceNumbering for tracking sequence numbers for the various types of packets.
    ///
    /// This implementation uses HashMaps internally to allow O(1) checking and updating of sequence numbers.
    ///
    fn new() -> SequenceNumbering {
        return SequenceNumbering {
            data_sequences: HashMap::new(),
            sync_sequences: HashMap::new(),
        };
    }

    /// Clears the sequence number records completely removing all sources/universes for all types of packet.
    ///
    fn clear(&mut self) {
        self.data_sequences.clear();
        self.sync_sequences.clear();
    }

    /// Checks the timeouts for all packet types, sources and universes with sequence numbers registed.
    /// Removes any universes for which the last_recv time was at least the given timeout amount of time ago.
    /// Any sources which have no universes after this operation are also removed.
    ///
    /// #Arguments
    ///
    /// announce_timeout: A flag, if true it indicates than a UniverseTimeout error should be thrown if a universe times out on a source.
    ///  
    fn check_timeouts(&mut self, announce_timeout: bool) -> Result<()> {
        check_timeouts(
            &mut self.data_sequences,
            E131_NETWORK_DATA_LOSS_TIMEOUT,
            announce_timeout,
        )?;
        check_timeouts(
            &mut self.sync_sequences,
            E131_NETWORK_DATA_LOSS_TIMEOUT,
            announce_timeout,
        )
    }

    /// Checks the sequence number is correct for a data packet with the given sequence_number and universe from the given source with given cid.
    /// Uses the given source_limit to check that it isn't exceeded.
    ///
    /// Returns Ok(()) if the packet is detected in-order.
    ///
    /// # Arguments
    /// source_limit: The limit on the number of sources which are allowed, None indicates no limit, if there is a limit then a SourcesExceededError may be returned.
    ///
    /// cid:    The Uuid of the source that send the packet.
    ///
    /// sequence_number: The sequence number of the packet to check.
    ///
    /// universe: The data universe of the packet.
    ///
    /// # Errors
    /// Returns an OutOfSequence error if a packet is received out of order as detected by the different between
    /// the packets sequence number and the expected sequence number as specified in ANSI E1.31-2018 Section 6.7.2 Sequence Numbering.
    ///
    /// Return a SourcesExceededError if the cid of the source is new and would cause the number of sources to exceed the given source_limit.
    ///
    fn check_data_seq_number(
        &mut self,
        source_limit: Option<usize>,
        cid: Uuid,
        sequence_number: u8,
        universe: u16,
        announce_timeout: bool,
    ) -> Result<()> {
        check_seq_number(
            &mut self.data_sequences,
            source_limit,
            cid,
            sequence_number,
            universe,
            announce_timeout,
        )
    }

    /// Checks the sequence number is correct for a sync packet with the given sequence_number and universe from the given source with given cid.
    /// Uses the given source_limit to check that it isn't exceeded.
    ///
    /// Returns Ok(()) if the packet is detected in-order.
    ///
    /// # Arguments
    /// source_limit: The limit on the number of sources which are allowed, None indicates no limit, if there is a limit then a SourcesExceededError may be returned.
    ///
    /// cid:    The Uuid of the source that send the packet.
    ///
    /// sequence_number: The sequence number of the packet to check.
    ///
    /// universe: The sync universe of the packet
    ///
    /// # Errors
    /// Returns an OutOfSequence error if a packet is received out of order as detected by the different between
    /// the packets sequence number and the expected sequence number as specified in ANSI E1.31-2018 Section 6.7.2 Sequence Numbering.
    ///
    /// Return a SourcesExceededError if the cid of the source is new and would cause the number of sources to exceed the given source_limit.
    ///
    fn check_sync_seq_number(
        &mut self,
        source_limit: Option<usize>,
        cid: Uuid,
        sequence_number: u8,
        sync_uni: u16,
        announce_timeout: bool,
    ) -> Result<()> {
        check_seq_number(
            &mut self.sync_sequences,
            source_limit,
            cid,
            sequence_number,
            sync_uni,
            announce_timeout,
        )
    }

    /// Removes the sequence number tracking for the given source / universe combination.
    /// This applies to both data and sync packets.
    ///
    /// # Arguments:
    ///
    /// src_cid: The CID of the source to remove the sequence numbers of.
    ///
    /// universe: The universe being sent by the source from which to remove the sequence numbers.
    ///
    fn remove_seq_numbers<'a>(&mut self, src_cid: Uuid, universe: u16) -> Result<()> {
        remove_source_universe_seq(&mut self.data_sequences, src_cid, universe)?;
        remove_source_universe_seq(&mut self.sync_sequences, src_cid, universe)
    }
}

/// Checks the given sequence number for the given universe against the given expected sequence numbers.
///
/// Returns Ok(()) if the packet is detected in-order.
///
/// # Arguments
/// src_sequences: A mutable hashmap which relates sources identified by Uuid to another hashmap which itself relates universes to sequence numbers. The given hashmap of
///                 sequences should be for the specific packet-type being checked as different packet-types have their own sequence numbers even from the same source.
/// source_limit: The limit on the number of sources which are allowed, None indicates no limit, if there is a limit then a SourcesExceededError may be returned.
/// cid:    The Uuid of the source that send the packet.
/// sequence_number: The sequence number of the packet to check.
/// universe: The universe of the packet (this is the data universe for data packets and the sync universe for synchronisation packets).
///
/// # Errors
/// Returns an OutOfSequence error if a packet is received out of order as detected by the different between
/// the packets sequence number and the expected sequence number as specified in ANSI E1.31-2018 Section 6.7.2 Sequence Numbering.
///
/// Return a SourcesExceededError if the cid of the source is new and would cause the number of sources to exceed the given source_limit.
///
fn check_seq_number(
    src_sequences: &mut HashMap<Uuid, HashMap<u16, TimedStampedSeqNo>>,
    source_limit: Option<usize>,
    cid: Uuid,
    sequence_number: u8,
    universe: u16,
    announce_timeout: bool,
) -> Result<()> {
    // Check all the timeouts at the start.
    // This is done for all sources/universes rather than just the source that sent the packet because a completely dead (no packets being sent) universe
    // would not be removed otherwise and would continue to take up space. This comes at the cost of increased processing time complexity as each
    // source is checked every time.
    check_timeouts(
        src_sequences,
        E131_NETWORK_DATA_LOSS_TIMEOUT,
        announce_timeout,
    )?;

    match src_sequences.get(&cid) {
        None => {
            // New source not previously received from.
            if source_limit.is_none() || src_sequences.len() < source_limit.unwrap() {
                src_sequences.insert(cid, HashMap::new());
            } else {
                return Err(SacnError::SourcesExceededError(src_sequences.len()));
            }
        }
        Some(_) => {}
    };

    let expected_seq = match src_sequences.get(&cid) {
        Some(src) => {
            let seq_num = match src.get(&universe) {
                // Get the sequence number within the source for the specific universe.
                Some(s) => {
                    // Indicates that the source / universe combination is known.
                    *s
                }
                None => {
                    // Indicates that this is the first time (or the first time since it timed out) the universe has been received from this source.
                    TimedStampedSeqNo::new(INITIAL_SEQUENCE_NUMBER, Instant::now())
                }
            };
            seq_num
        }
        None => {
            // Previously checked that cid is present (and added if not), if None is returned now it indicates that between that check and this
            // function the cid key value has been removed. This can only happen if there is a memory corruption/thread-interleaving or similar external
            // event which the receiver cannot be expected to handle / doesn't support.
            // The rust typing system forces this possibility to be acknowledged when in some languages this possibility would still exist but it would be hidden
            // within the code.
            // While a panic!() call here isn't ideal it shows the strength in the explictness of the rust system and points to an area of
            // potential later improvement within the code by not hiding the problem. As normal if the panic must be caught then rust allows this later on by utilising
            // a mechanism such as catch unwind https://doc.rust-lang.org/std/panic/fn.catch_unwind.html.
            // Another possibility here could be to retry the method but this could end with an infinite loop.
            // Returning an error could also be done but that could confuse error handling as this should not occur and the receiver would be in an inconsistent
            // state.
            panic!();
        }
    };

    let seq_diff: isize = (sequence_number as isize) - (expected_seq.sequence_number as isize);

    if seq_diff <= E131_SEQ_DIFF_DISCARD_UPPER_BOUND && seq_diff > E131_SEQ_DIFF_DISCARD_LOWER_BOUND
    {
        // Reject the out of order packet as per ANSI E1.31-2018 Section 6.7.2 Sequence Numbering.
        return Err(SacnError::OutOfSequence(
            sequence_number,
            expected_seq.sequence_number,
            seq_diff,
        ));
    }

    match src_sequences.get_mut(&cid) {
        Some(src) => {
            // Replace the old sequence number with the new and reset the timeout.
            src.insert(
                universe,
                TimedStampedSeqNo::new(sequence_number, Instant::now()),
            );
        }
        None => {
            // See previous node regarding panic previously in this method.
            panic!();
        }
    };

    Ok(())
}

/// Checks the timeouts for all sources and universes for the given sequences.
/// Removes any universes for which the last_recv time was at least the given timeout amount of time ago.
/// Any sources which have no universes after this operation are also removed.
///
/// #Arguments
///
/// src_sequences: The source sequence numbers to check the timeout of.
///
/// timeout: The exclusive length of time permitted since a source last sent on a universe.
///     If the time elapsed since the last received data that is equal to or great than the timeout then the source is said to have timed out.
///  
fn check_timeouts(
    src_sequences: &mut HashMap<Uuid, HashMap<u16, TimedStampedSeqNo>>,
    timeout: Duration,
    announce_timeout: bool,
) -> Result<()> {
    if announce_timeout {
        let mut timedout_src_id: Option<Uuid> = None;
        let mut timedout_uni: Option<u16> = None;
        for (src_id, universes) in src_sequences.iter_mut() {
            for (uni, seq_num) in universes.iter() {
                if seq_num.last_recv.elapsed() >= timeout {
                    timedout_src_id = Some(*src_id);
                    timedout_uni = Some(*uni);
                    break;
                }
            }
            if timedout_uni == None {
                break;
            }
        }
        if timedout_uni.is_some() {
            // If None then it indicates nothing timed out.
            let uni_to_remove = timedout_uni.unwrap();
            let src_universes = src_sequences.get_mut(&timedout_src_id.unwrap());
            if src_universes.is_some() {
                let universes = src_universes.unwrap();
                universes.remove(&uni_to_remove);
                if universes.is_empty() {
                    // Remove source if all its universes have timed out
                    src_sequences.remove(&timedout_src_id.unwrap());
                }
                return Err(SacnError::UniverseTimeout(
                    timedout_src_id.unwrap(),
                    timedout_uni.unwrap(),
                ));
            }
        }

        Ok(())
    } else {
        for (_src_id, universes) in src_sequences.iter_mut() {
            universes.retain(|_uni, seq_num| seq_num.last_recv.elapsed() < timeout);
        }
        // Remove all empty sources.
        src_sequences.retain(|_src_id, universes| !universes.is_empty());
        Ok(())
    }
}

/// Removes the sequence number entry from the given sequences for the given source cid and universe.
///
/// This removes the source entirely if there are no universes left.
///
/// # Arguments
/// src_sequences: The sequence numbers for each source and universe.
///
/// src_cid:       The CID for the source to remove the universe from.
///
/// universe:      The universe to remove from the source.
///
/// # Errors
/// Returns a SourceNotFound error if the given src_cid isn't in the given collection of sources/sequence-numbers.
///
/// Returns a UniverseNotFound error if the given universe isn't registered to the given source and so cannot be removed.
///
fn remove_source_universe_seq(
    src_sequences: &mut HashMap<Uuid, HashMap<u16, TimedStampedSeqNo>>,
    src_cid: Uuid,
    universe: u16,
) -> Result<()> {
    match src_sequences.get_mut(&src_cid) {
        Some(x) => {
            match x.remove(&universe) {
                Some(_) => {
                    if x.is_empty() {
                        // Remove the source if there are no universes registered to it.
                        match src_sequences.remove(&src_cid) {
                            Some(_x) => Ok(()),
                            None => {
                                return Err(SacnError::SourceNotFound(src_cid));
                            }
                        }
                    } else {
                        Ok(())
                    }
                }
                None => {
                    return Err(SacnError::UniverseNotFound(universe));
                }
            }
        }
        None => {
            return Err(SacnError::SourceNotFound(src_cid));
        }
    }
}

/// The default merge action for the receiver.
///
/// This discarding of the old data is the default action for compliance as specified in ANSI E1.31-2018, Section 11.2.1.
///
/// This can be changed if required as part of the mechanism described in ANSI E1.31-2018, Section 6.2.3.4 Requirements for Merging and Arbitrating.
///
/// The first argument (i) is the existing data, n is the new data.
/// This function is only valid if both inputs have the same universe, sync addr, start_code and the data contains at least the first value (the start code).
/// If this doesn't hold an error will be returned.
/// Other merge functions may allow merging different start codes or not check for them.
pub fn discard_lowest_priority_then_previous(i: &DMXData, n: &DMXData) -> Result<DMXData> {
    if i.priority > n.priority {
        return Ok(i.clone());
    }
    Ok(n.clone())
}

/// Performs a highest takes priority (HTP) (per byte) DMX merge of data.
///
/// Note this merge is done within the explicit priority, if i or n has an explicitly higher priority it will always take precedence before this HTP merge is attempted.
/// If either data has the preview flag set then the result will have the preview flag set.
///
/// Given as an example of a possible merge algorithm.
///
/// The first argument (i) is the existing data, n is the new data.
///
/// This function is only valid if both inputs have the same universe, sync addr, start_code and the data contains at least the first value (the start code).
/// If this doesn't hold an error will be returned.
/// Other merge functions may allow merging different start codes or not check for them.
pub fn htp_dmx_merge(i: &DMXData, n: &DMXData) -> Result<DMXData> {
    if i.values.len() < 1
        || n.values.len() < 1
        || i.universe != n.universe
        || i.values[0] != n.values[0]
        || i.sync_uni != n.sync_uni
    {
        return Err(SacnError::DmxMergeError());
    }

    if i.priority > n.priority {
        return Ok(i.clone());
    } else if n.priority > i.priority {
        return Ok(n.clone());
    }
    // Must have same priority.

    let mut r: DMXData = DMXData {
        universe: i.universe,
        values: Vec::new(),
        sync_uni: i.sync_uni,
        priority: i.priority,
        src_cid: None,
        preview: i.preview || n.preview, // If either data is preview then mark the result as preview.
        recv_timestamp: i.recv_timestamp,
    };

    let mut i_iter = i.values.iter();
    let mut n_iter = n.values.iter();

    let mut i_val = i_iter.next();
    let mut n_val = n_iter.next();

    while (i_val.is_some()) || (n_val.is_some()) {
        if i_val == None {
            r.values.push(*n_val.unwrap());
        } else if n_val == None {
            r.values.push(*i_val.unwrap());
        } else {
            r.values.push(max(*n_val.unwrap(), *i_val.unwrap()));
        }

        i_val = i_iter.next();
        n_val = n_iter.next();
    }

    Ok(r)
}

#[cfg(test)]
mod test {
    use super::*;

    use std::borrow::Cow;
    use std::net::{IpAddr, Ipv4Addr, SocketAddr};
    use std::time::Instant;

    use uuid::Uuid;

    const TEST_DATA_SINGLE_UNIVERSE: [u8; 512] = [
        1, 2, 3, 4, 5, 6, 7, 8, 9, 10, 11, 12, 13, 14, 15, 16, 17, 18, 19, 20, 0, 0, 0, 0, 0, 0, 0,
        0, 0, 0, 0, 0, 0, 0, 0, 0, 0, 0, 0, 0, 0, 0, 0, 0, 0, 0, 0, 0, 0, 0, 0, 0, 0, 0, 0, 0, 0,
        0, 0, 0, 0, 0, 0, 0, 0, 0, 0, 0, 0, 0, 0, 0, 0, 0, 0, 0, 0, 0, 0, 0, 0, 0, 0, 0, 0, 0, 0,
        0, 0, 0, 0, 0, 0, 0, 0, 0, 0, 0, 0, 100, 1, 2, 3, 4, 5, 6, 7, 8, 9, 10, 11, 12, 13, 14, 15,
        16, 17, 18, 19, 20, 0, 0, 0, 0, 0, 0, 0, 0, 0, 0, 0, 0, 0, 0, 0, 0, 0, 0, 0, 0, 0, 0, 0, 0,
        0, 0, 0, 0, 0, 0, 0, 0, 0, 0, 0, 0, 0, 0, 0, 0, 0, 0, 0, 0, 0, 0, 0, 0, 0, 0, 0, 0, 0, 0,
        0, 0, 0, 0, 0, 0, 0, 0, 0, 0, 0, 0, 0, 0, 0, 0, 0, 0, 0, 0, 0, 0, 0, 0, 0, 100, 1, 2, 3, 4,
        5, 6, 7, 8, 9, 10, 11, 12, 13, 14, 15, 16, 17, 18, 19, 20, 0, 0, 0, 0, 0, 0, 0, 0, 0, 0, 0,
        0, 0, 0, 0, 0, 0, 0, 0, 0, 0, 0, 0, 0, 0, 0, 0, 0, 0, 0, 0, 0, 0, 0, 0, 0, 0, 0, 0, 0, 0,
        0, 0, 0, 0, 0, 0, 0, 0, 0, 0, 0, 0, 0, 0, 0, 0, 0, 0, 0, 0, 0, 0, 0, 0, 0, 0, 0, 0, 0, 0,
        0, 0, 0, 0, 0, 0, 0, 0, 100, 1, 2, 3, 4, 5, 6, 7, 8, 9, 10, 11, 12, 13, 14, 15, 16, 17, 18,
        19, 20, 0, 0, 0, 0, 0, 0, 0, 0, 0, 0, 0, 0, 0, 0, 0, 0, 0, 0, 0, 0, 0, 0, 0, 0, 0, 0, 0, 0,
        0, 0, 0, 0, 0, 0, 0, 0, 0, 0, 0, 0, 0, 0, 0, 0, 0, 0, 0, 0, 0, 0, 0, 0, 0, 0, 0, 0, 0, 0,
        0, 0, 0, 0, 0, 0, 0, 0, 0, 0, 0, 0, 0, 0, 0, 0, 0, 0, 0, 0, 0, 100, 1, 2, 3, 4, 5, 6, 7, 8,
        9, 10, 11, 12, 13, 14, 15, 16, 17, 18, 19, 20, 0, 0, 0, 0, 0, 0, 0, 0, 0, 0, 0, 0, 0, 0, 0,
        0, 0, 0, 0, 0, 0, 0, 0, 0, 0, 0, 0, 0, 0, 0, 0, 0, 0, 0, 0, 0, 0, 0, 0, 0, 0, 0, 0, 0, 0,
        0, 0, 0, 0, 0, 0, 0, 0, 0, 0, 0, 0, 0, 0, 0, 0, 0, 0, 0, 0, 0, 0, 0, 0, 0, 0, 0, 0, 0, 0,
        0, 0, 0, 0, 100, 1, 2, 3, 4, 5, 6, 7, 8, 9, 10, 11, 12,
    ];

    #[test]
    fn test_handle_single_page_discovery_packet() {
        let addr = SocketAddr::new(IpAddr::V4(Ipv4Addr::LOCALHOST), ACN_SDT_MULTICAST_PORT);

        let mut dmx_rcv = SacnReceiver::with_ip(addr, None).unwrap();

        let name = "Test Src 1";
        let page: u8 = 0;
        let last_page: u8 = 0;
        let universes: Vec<u16> = vec![0, 1, 2, 3, 4, 5];

        let discovery_pkt: UniverseDiscoveryPacketFramingLayer =
            UniverseDiscoveryPacketFramingLayer {
                source_name: name.into(),

                /// Universe discovery layer.
                data: UniverseDiscoveryPacketUniverseDiscoveryLayer {
                    page: page,

                    /// The number of the final page.
                    last_page: last_page,

                    /// List of universes.
                    universes: universes.clone().into(),
                },
            };
        let res: Option<String> = dmx_rcv.handle_universe_discovery_packet(discovery_pkt);

        assert!(res.is_some());
        assert_eq!(res.unwrap(), name);

        assert_eq!(dmx_rcv.discovered_sources.len(), 1);

        assert_eq!(dmx_rcv.discovered_sources[0].name, name);
        assert_eq!(dmx_rcv.discovered_sources[0].last_page, last_page);
        assert_eq!(dmx_rcv.discovered_sources[0].pages.len(), 1);
        assert_eq!(dmx_rcv.discovered_sources[0].pages[0].page, page);
        assert_eq!(dmx_rcv.discovered_sources[0].pages[0].universes, universes);
    }

    #[test]
    fn test_handle_multi_page_discovery_packet() {
        let addr = SocketAddr::new(IpAddr::V4(Ipv4Addr::LOCALHOST), ACN_SDT_MULTICAST_PORT);

        let mut dmx_rcv = SacnReceiver::with_ip(addr, None).unwrap();

        let name = "Test Src 1";
        let last_page: u8 = 1;
        let mut universes_page_1: Vec<u16> = Vec::new();
        let mut universes_page_2: Vec<u16> = Vec::new();

        for i in 1..513 {
            universes_page_1.push(i);
        }

        for i in 513..1024 {
            universes_page_2.push(i);
        }

        let discovery_pkt_1: UniverseDiscoveryPacketFramingLayer =
            UniverseDiscoveryPacketFramingLayer {
                source_name: name.into(),

                /// Universe discovery layer.
                data: UniverseDiscoveryPacketUniverseDiscoveryLayer {
                    page: 0,

                    /// The number of the final page.
                    last_page: last_page,

                    /// List of universes.
                    universes: universes_page_1.clone().into(),
                },
            };

        let discovery_pkt_2: UniverseDiscoveryPacketFramingLayer =
            UniverseDiscoveryPacketFramingLayer {
                source_name: name.into(),

                /// Universe discovery layer.
                data: UniverseDiscoveryPacketUniverseDiscoveryLayer {
                    page: 1,

                    /// The number of the final page.
                    last_page: last_page,

                    /// List of universes.
                    universes: universes_page_2.clone().into(),
                },
            };
        let res: Option<String> = dmx_rcv.handle_universe_discovery_packet(discovery_pkt_1);

        assert!(res.is_none()); // Should be none because first packet isn't complete as its only the first page.

        let res2: Option<String> = dmx_rcv.handle_universe_discovery_packet(discovery_pkt_2);

        assert!(res2.is_some()); // Source should be discovered because the second and last page is now received.
        assert_eq!(res2.unwrap(), name);

        assert_eq!(dmx_rcv.discovered_sources.len(), 1);

        assert_eq!(dmx_rcv.discovered_sources[0].name, name);
        assert_eq!(dmx_rcv.discovered_sources[0].last_page, last_page);
        assert_eq!(dmx_rcv.discovered_sources[0].pages.len(), 2);
        assert_eq!(dmx_rcv.discovered_sources[0].pages[0].page, 0);
        assert_eq!(dmx_rcv.discovered_sources[0].pages[1].page, 1);
        assert_eq!(
            dmx_rcv.discovered_sources[0].pages[0].universes,
            universes_page_1
        );
        assert_eq!(
            dmx_rcv.discovered_sources[0].pages[1].universes,
            universes_page_2
        );
    }

    #[test]
    fn test_store_retrieve_waiting_data() {
        let addr = SocketAddr::new(IpAddr::V4(Ipv4Addr::LOCALHOST), ACN_SDT_MULTICAST_PORT);

        let mut dmx_rcv = SacnReceiver::with_ip(addr, None).unwrap();

        let sync_uni: u16 = 1;
        let universe: u16 = 1;
        let vals: Vec<u8> = vec![0, 1, 2, 3, 4, 5, 6, 7, 8, 9];

        let dmx_data = DMXData {
            universe: universe,
            values: vals.clone(),
            sync_uni: sync_uni,
            priority: 100,
            src_cid: None,
            preview: false,
            recv_timestamp: Instant::now(),
        };

        dmx_rcv.store_waiting_data(dmx_data).unwrap();

        let res: Vec<DMXData> = dmx_rcv.rtrv_waiting_data(sync_uni);

        assert_eq!(res.len(), 1);
        assert_eq!(res[0].universe, universe);
        assert_eq!(res[0].sync_uni, sync_uni);
        assert_eq!(res[0].values, vals);
    }

    #[test]
    fn test_store_2_retrieve_1_waiting_data() {
        let addr = SocketAddr::new(IpAddr::V4(Ipv4Addr::LOCALHOST), ACN_SDT_MULTICAST_PORT);

        let mut dmx_rcv = SacnReceiver::with_ip(addr, None).unwrap();

        let sync_uni: u16 = 1;
        let universe: u16 = 1;
        let vals: Vec<u8> = vec![0, 1, 2, 3, 4, 5, 6, 7, 8, 9];

        let dmx_data = DMXData {
            universe: universe,
            values: vals.clone(),
            sync_uni: sync_uni,
            priority: 100,
            src_cid: None,
            preview: false,
            recv_timestamp: Instant::now(),
        };

        let dmx_data2 = DMXData {
            universe: universe + 1,
            values: vals.clone(),
            sync_uni: sync_uni + 1,
            priority: 100,
            src_cid: None,
            preview: false,
            recv_timestamp: Instant::now(),
        };

        dmx_rcv.store_waiting_data(dmx_data).unwrap();
        dmx_rcv.store_waiting_data(dmx_data2).unwrap();

        let res: Vec<DMXData> = dmx_rcv.rtrv_waiting_data(sync_uni);

        assert_eq!(res.len(), 1);
        assert_eq!(res[0].universe, universe);
        assert_eq!(res[0].sync_uni, sync_uni);
        assert_eq!(res[0].values, vals);
    }

    #[test]
    fn test_store_2_retrieve_2_waiting_data() {
        let addr = SocketAddr::new(IpAddr::V4(Ipv4Addr::LOCALHOST), ACN_SDT_MULTICAST_PORT);

        let mut dmx_rcv = SacnReceiver::with_ip(addr, None).unwrap();

        let sync_uni: u16 = 1;
        let universe: u16 = 1;
        let vals: Vec<u8> = vec![0, 1, 2, 3, 4, 5, 6, 7, 8, 9];

        let dmx_data = DMXData {
            universe: universe,
            values: vals.clone(),
            sync_uni: sync_uni,
            priority: 100,
            src_cid: None,
            preview: false,
            recv_timestamp: Instant::now(),
        };

        let vals2: Vec<u8> = vec![0, 9, 7, 3, 2, 4, 5, 6, 5, 1, 2, 3];

        let dmx_data2 = DMXData {
            universe: universe + 1,
            values: vals2.clone(),
            sync_uni: sync_uni + 1,
            priority: 100,
            src_cid: None,
            preview: false,
            recv_timestamp: Instant::now(),
        };

        dmx_rcv.store_waiting_data(dmx_data).unwrap();
        dmx_rcv.store_waiting_data(dmx_data2).unwrap();

        let res: Vec<DMXData> = dmx_rcv.rtrv_waiting_data(sync_uni);

        assert_eq!(res.len(), 1);
        assert_eq!(res[0].universe, universe);
        assert_eq!(res[0].sync_uni, sync_uni);
        assert_eq!(res[0].values, vals);

        let res2: Vec<DMXData> = dmx_rcv.rtrv_waiting_data(sync_uni + 1);

        assert_eq!(res2.len(), 1);
        assert_eq!(res2[0].universe, universe + 1);
        assert_eq!(res2[0].sync_uni, sync_uni + 1);
        assert_eq!(res2[0].values, vals2);
    }

    #[test]
    fn test_store_2_same_universe_same_priority_waiting_data() {
        let addr = SocketAddr::new(IpAddr::V4(Ipv4Addr::LOCALHOST), ACN_SDT_MULTICAST_PORT);

        let mut dmx_rcv = SacnReceiver::with_ip(addr, None).unwrap();

        let sync_uni: u16 = 1;
        let universe: u16 = 1;
        let vals: Vec<u8> = vec![0, 1, 2, 3, 4, 5, 6, 7, 8, 9];

        let dmx_data = DMXData {
            universe: universe,
            values: vals.clone(),
            sync_uni: sync_uni,
            priority: 100,
            src_cid: None,
            preview: false,
            recv_timestamp: Instant::now(),
        };

        let vals2: Vec<u8> = vec![0, 9, 7, 3, 2, 4, 5, 6, 5, 1, 2, 3];

        let dmx_data2 = DMXData {
            universe: universe,
            values: vals2.clone(),
            sync_uni: sync_uni,
            priority: 100,
            src_cid: None,
            preview: false,
            recv_timestamp: Instant::now(),
        };

        dmx_rcv.store_waiting_data(dmx_data).unwrap();
        dmx_rcv.store_waiting_data(dmx_data2).unwrap();

        let res2: Vec<DMXData> = dmx_rcv.rtrv_waiting_data(sync_uni);

        assert_eq!(res2.len(), 1);
        assert_eq!(res2[0].universe, universe);
        assert_eq!(res2[0].sync_uni, sync_uni);
        assert_eq!(res2[0].values, vals2);

        assert_eq!(dmx_rcv.rtrv_waiting_data(sync_uni).len(), 0);
    }

    #[test]
    fn test_store_2_same_universe_diff_priority_waiting_data() {
        let addr = SocketAddr::new(IpAddr::V4(Ipv4Addr::LOCALHOST), ACN_SDT_MULTICAST_PORT);

        let mut dmx_rcv = SacnReceiver::with_ip(addr, None).unwrap();

        let sync_uni: u16 = 1;
        let universe: u16 = 1;
        let vals: Vec<u8> = vec![0, 1, 2, 3, 4, 5, 6, 7, 8, 9];

        let dmx_data = DMXData {
            universe: universe,
            values: vals.clone(),
            sync_uni: sync_uni,
            priority: 120,
            src_cid: None,
            preview: false,
            recv_timestamp: Instant::now(),
        };

        let vals2: Vec<u8> = vec![0, 9, 7, 3, 2, 4, 5, 6, 5, 1, 2, 3];

        let dmx_data2 = DMXData {
            universe: universe,
            values: vals2.clone(),
            sync_uni: sync_uni,
            priority: 100,
            src_cid: None,
            preview: false,
            recv_timestamp: Instant::now(),
        };

        dmx_rcv.store_waiting_data(dmx_data).unwrap();
        dmx_rcv.store_waiting_data(dmx_data2).unwrap(); // Won't be added as lower priority than already waiting data.

        let res: Vec<DMXData> = dmx_rcv.rtrv_waiting_data(sync_uni);

        assert_eq!(res.len(), 1);
        assert_eq!(res[0].universe, universe);
        assert_eq!(res[0].sync_uni, sync_uni);
        assert_eq!(res[0].values, vals);

        assert_eq!(dmx_rcv.rtrv_waiting_data(sync_uni).len(), 0);
    }

    /// Generates a data packet framing layer with arbitrary values except for the sequence number which is set to the given value.
    /// This is used for tests targeted at checking sequence number behaviour that don't care about other fields.
    /// The generated data packet framing layer has structure
    /// DataPacketFramingLayer {
    ///     source_name: "Source_A".into(),
    ///     priority: 100,
    ///     synchronization_address: <given sequence number>,
    ///     sequence_number: sequence_number,
    ///     preview_data: false,
    ///     stream_terminated: false,
    ///     force_synchronization: false,
    ///     universe: <given universe>,
    ///     data: DataPacketDmpLayer {
    ///         property_values: Cow::from(&TEST_DATA_SINGLE_UNIVERSE[0..]),
    ///     },
    /// }
    ///
    fn generate_data_packet_framing_layer_seq_num<'a>(
        universe: u16,
        sequence_number: u8,
    ) -> DataPacketFramingLayer<'a> {
        DataPacketFramingLayer {
            source_name: "Source_A".into(),
            priority: 100,
            synchronization_address: 0,
            sequence_number: sequence_number,
            preview_data: false,
            stream_terminated: false,
            force_synchronization: false,
            universe: universe,
            data: DataPacketDmpLayer {
                property_values: Cow::from(&TEST_DATA_SINGLE_UNIVERSE[0..]),
            },
        }
    }

    /// Generates a sync packet framing layer with arbitrary values except for the sequence number which is set to the given value.
    /// This is used for tests targeted at checking sequence number behaviour that don't care about other fields.
    /// The generated Generates a sync packet framing layer has structure:
    /// SynchronizationPacketFramingLayer {
    ///     sequence_number: <given sequence number>,
    ///     synchronization_address: <given synchronisation address>
    /// }
    ///
    fn generate_sync_packet_framing_layer_seq_num<'a>(
        sync_address: u16,
        sequence_number: u8,
    ) -> SynchronizationPacketFramingLayer {
        SynchronizationPacketFramingLayer {
            sequence_number: sequence_number,
            synchronization_address: sync_address,
        }
    }

    /// Creates a receiver and then makes it handle 2 data packets with sequence numbers 0 and 1 respectively.
    /// The receiver is then given a data packet with sequence number 0 which is the lower than the expected value of 2 so should be rejected.
    ///
    /// This shows that sequence numbers are correctly evaluated and packets rejected if the sequence number is too low for data packets.
    ///  
    #[test]
    fn test_data_packet_sequence_number_below_expected() {
        const UNIVERSE1: u16 = 1;
        let addr = SocketAddr::new(IpAddr::V4(Ipv4Addr::LOCALHOST), ACN_SDT_MULTICAST_PORT);

        let mut dmx_rcv = SacnReceiver::with_ip(addr, None).unwrap();

        dmx_rcv.listen_universes(&[UNIVERSE1]).unwrap();

        let src_cid: Uuid = Uuid::from_bytes([
            0xef, 0x07, 0xc8, 0xdd, 0x00, 0x64, 0x44, 0x01, 0xa3, 0xa2, 0x45, 0x9e, 0xf8, 0xe6,
            0x14, 0x3e,
        ]);

        let data_packet = generate_data_packet_framing_layer_seq_num(UNIVERSE1, 0);
        let data_packet2 = generate_data_packet_framing_layer_seq_num(UNIVERSE1, 1);
        let data_packet3 = generate_data_packet_framing_layer_seq_num(UNIVERSE1, 0); // This data packet has a sequence number lower than the expected value of 2 so should be rejected.

        // Not interested in specific return values from this test, just assert the data is processed successfully.
        assert!(
            dmx_rcv
                .handle_data_packet(src_cid, data_packet)
                .unwrap()
                .is_some(),
            "Receiver incorrectly rejected first data packet"
        );
        assert!(
            dmx_rcv
                .handle_data_packet(src_cid, data_packet2)
                .unwrap()
                .is_some(),
            "Receiver incorrectly rejected second data packet"
        );

        // Check that the third data packet with the low sequence number is rejected correctly with the expected OutOfSequence error.
        match dmx_rcv.handle_data_packet(src_cid, data_packet3) {
            Err(SacnError::OutOfSequence(..)) => {
                assert!(
                    true,
                    "Receiver correctly rejected third data packet with correct error"
                );
            }
            Ok(_) => {
                assert!(false, "Receiver incorrectly accepted third data packet");
            }
            Err(e) => {
                assert!(
                    false,
                    "Receiver correctly rejected third data packet but with unexpected error: {}",
                    e
                );
            }
        }
    }

    /// Creates a receiver and then makes it handle 2 data packets with sequence numbers 0 and 1 respectively meaning the next expected sequence number should be 2.
    /// The receiver is then given a data packet with sequence number x.
    /// This is repeated for all x in [0, 255].
    ///
    /// This exhaustively checks that only sequence numbers outwith the reject range as specified by ANSI E1.31-2018 Section 6.7.2 are accepted for
    /// data packets specifically.
    ///
    #[test]
    fn test_data_packet_sequence_number_exhaustive() {
        const UNIVERSE1: u16 = 1;
        // The inclusive lower limit used for the sequence numbers tried. Chosen as the minimum value that can fit in an unsigned byte.
        const SEQ_NUM_LOWER_BOUND: u8 = 0;
        // The inclusive upper limit used for the sequence numbers tried. Chosen as the maximum value that can fit in an unsigned byte.
        const SEQ_NUM_UPPER_BOUND: u8 = 255;

        // The last sequence number received before the exhaustive checking.
        const LAST_SEQ_NUM: u8 = 1;

        // Reject range set as per ANSI E1.31-2018 Section 6.7.2 "Having first received a packet with sequence number A, a second packet with sequence number B
        // arrives. If, using signed 8-bit binary arithmetic, B - A is less than or equal to 0, but greater than -20, then
        // the packet containing sequence number B shall be deemed out of sequence and discarded."

        // The inclusive upper bound on the diff values (new_packet_seq_num - last_packet_seq_num) that will be rejected.
        const REJECT_RANGE_UPPER_BOUND: i16 = 0;

        // The exclusive lower bound on the diff values (new_packet_seq_num - last_packet_seq_num) that will be rejected.
        const REJECT_RANGE_LOWER_BOUND: i16 = -20;
        let addr = SocketAddr::new(IpAddr::V4(Ipv4Addr::LOCALHOST), ACN_SDT_MULTICAST_PORT);
        let src_cid: Uuid = Uuid::from_bytes([
            0xef, 0x07, 0xc8, 0xdd, 0x00, 0x64, 0x44, 0x01, 0xa3, 0xa2, 0x45, 0x9e, 0xf8, 0xe6,
            0x14, 0x3e,
        ]);

        for i in SEQ_NUM_LOWER_BOUND..SEQ_NUM_UPPER_BOUND {
            // Create the receiver.
            let mut dmx_rcv = SacnReceiver::with_ip(addr, None).unwrap();
            dmx_rcv.listen_universes(&[UNIVERSE1]).unwrap();

            // Generate the packets used to put the receiver in a known start state.
            let data_packet =
                generate_data_packet_framing_layer_seq_num(UNIVERSE1, LAST_SEQ_NUM - 1);
            let data_packet2 = generate_data_packet_framing_layer_seq_num(UNIVERSE1, LAST_SEQ_NUM);

            // Not interested in specific return values from this test, just assert the data is processed successfully.
            assert!(
                dmx_rcv
                    .handle_data_packet(src_cid, data_packet)
                    .unwrap()
                    .is_some(),
                "Receiver incorrectly rejected first data packet"
            );
            assert!(
                dmx_rcv
                    .handle_data_packet(src_cid, data_packet2)
                    .unwrap()
                    .is_some(),
                "Receiver incorrectly rejected second data packet"
            );

            // The receiver is now setup correctly ready for the test with a known start state that expects the next data packet sequence number
            // to be 2.

            let res = dmx_rcv.handle_data_packet(
                src_cid,
                generate_data_packet_framing_layer_seq_num(UNIVERSE1, i),
            );

            let diff: i16 = ((i as i16) - (LAST_SEQ_NUM as i16)) as i16;

            match res {
                Err(SacnError::OutOfSequence(..)) => {
                    // Data packet was rejected due to sequence number.
                    if (diff <= REJECT_RANGE_UPPER_BOUND) && (diff > REJECT_RANGE_LOWER_BOUND) {
                        assert!(
                            true,
                            "Rejection is correct as per ANSI E1.31-2018 Section 6.7.2"
                        );
                    } else {
                        assert!(
                            false,
                            "Data packet with sequence number: {} was rejected incorrectly",
                            i
                        );
                    }
                }
                Ok(_p) => {
                    // Data packet and therefore sequence number was accepted.
                    if (diff <= REJECT_RANGE_UPPER_BOUND) && (diff > REJECT_RANGE_LOWER_BOUND) {
                        assert!(
                            false,
                            "Data packet with sequence number: {} was accepted incorrectly",
                            1
                        );
                    } else {
                        assert!(
                            true,
                            "Acceptance is correct as per ANSI E1.31-2018 Section 6.7.2"
                        );
                    }
                }
                Err(e) => {
                    // This is never expected and always means test failure.
                    assert!(false, "Receiver produced unexpected error: {}", e);
                }
            }
        }
    }

    /// Exactly the same as test_data_packet_sequence_number_exhaustive but using synchronisation packets.
    ///
    /// This exhaustively checks that only sequence numbers outwith the reject range as specified by ANSI E1.31-2018 Section 6.7.2 are accepted for
    /// synchronisation packets specifically.
    ///
    /// As shown by test_sequence_number_packet_type_independence sequence numbers are treated independently for data and synchronisation packets so
    /// therefore appropriate to test separately. Could have been combined with the data packet variant of this test but by keeping them separate
    /// it more clearly shows that data and sync packet sequence numbers should be treated independently and it report errors independently.
    ///  
    #[test]
    fn test_sync_packet_sequence_number_exhaustive() {
        const SYNC_ADDR: u16 = 1;
        // The inclusive lower limit used for the sequence numbers tried. Chosen as the minimum value that can fit in an unsigned byte.
        const SEQ_NUM_LOWER_BOUND: u8 = 0;
        // The inclusive upper limit used for the sequence numbers tried. Chosen as the maximum value that can fit in an unsigned byte.
        const SEQ_NUM_UPPER_BOUND: u8 = 255;

        // The last sequence number received before the exhaustive checking.
        const LAST_SEQ_NUM: u8 = 1;

        // Reject range set as per ANSI E1.31-2018 Section 6.7.2 "Having first received a packet with sequence number A, a second packet with sequence number B
        // arrives. If, using signed 8-bit binary arithmetic, B - A is less than or equal to 0, but greater than -20, then
        // the packet containing sequence number B shall be deemed out of sequence and discarded."

        // The inclusive upper bound on the diff values (new_packet_seq_num - last_packet_seq_num) that will be rejected.
        const REJECT_RANGE_UPPER_BOUND: i16 = 0;

        // The exclusive lower bound on the diff values (new_packet_seq_num - last_packet_seq_num) that will be rejected.
        const REJECT_RANGE_LOWER_BOUND: i16 = -20;
        let addr = SocketAddr::new(IpAddr::V4(Ipv4Addr::LOCALHOST), ACN_SDT_MULTICAST_PORT);
        let src_cid: Uuid = Uuid::from_bytes([
            0xef, 0x07, 0xc8, 0xdd, 0x00, 0x64, 0x44, 0x01, 0xa3, 0xa2, 0x45, 0x9e, 0xf8, 0xe6,
            0x14, 0x3e,
        ]);

        for i in SEQ_NUM_LOWER_BOUND..SEQ_NUM_UPPER_BOUND {
            // Create the receiver.
            let mut dmx_rcv = SacnReceiver::with_ip(addr, None).unwrap();
            dmx_rcv.listen_universes(&[SYNC_ADDR]).unwrap();

            // Generate the packets used to put the receiver in a known start state.
            let sync_packet =
                generate_sync_packet_framing_layer_seq_num(SYNC_ADDR, LAST_SEQ_NUM - 1);
            let sync_packet2 = generate_sync_packet_framing_layer_seq_num(SYNC_ADDR, LAST_SEQ_NUM);

            // Not interested in specific return values from this test, just assert the sync packet is processed successfully.
            assert!(
                dmx_rcv
                    .handle_sync_packet(src_cid, sync_packet)
                    .unwrap()
                    .is_none(),
                "Receiver incorrectly rejected first sync packet"
            );
            assert!(
                dmx_rcv
                    .handle_sync_packet(src_cid, sync_packet2)
                    .unwrap()
                    .is_none(),
                "Receiver incorrectly rejected second sync packet"
            );

            // The receiver is now setup correctly ready for the test with a known start state that expects the next sync packet sequence number
            // to be 2.

            let res = dmx_rcv.handle_sync_packet(
                src_cid,
                generate_sync_packet_framing_layer_seq_num(SYNC_ADDR, i),
            );

            // Cannot do straight 8 bit arithmetic that relies on underflows/overflows as this is undefined behaviour in rust forbidden by the compiler.
            let diff: i16 = ((i as i16) - (LAST_SEQ_NUM as i16)) as i16;

            match res {
                Err(SacnError::OutOfSequence(..)) => {
                    // Sync packet was rejected due to sequence number.
                    if (diff <= REJECT_RANGE_UPPER_BOUND) && (diff > REJECT_RANGE_LOWER_BOUND) {
                        assert!(
                            true,
                            "Rejection is correct as per ANSI E1.31-2018 Section 6.7.2"
                        );
                    } else {
                        assert!(
                            false,
                            "Sync packet with sequence number: {} was rejected incorrectly",
                            i
                        );
                    }
                }
                Ok(_p) => {
                    // Sync packet and therefore sequence number was accepted.
                    if (diff <= REJECT_RANGE_UPPER_BOUND) && (diff > REJECT_RANGE_LOWER_BOUND) {
                        assert!(
                            false,
                            "Sync packet with sequence number: {} was accepted incorrectly",
                            i
                        );
                    } else {
                        assert!(
                            true,
                            "Acceptance is correct as per ANSI E1.31-2018 Section 6.7.2"
                        );
                    }
                }
                Err(e) => {
                    // This is never expected and always means test failure.
                    assert!(false, "Receiver produced unexpected error: {}", e);
                }
            }
        }
    }

    /// Creates a receiver and then makes it handle 2 sync packets with sequence numbers 0 and 1 respectively.
    /// The receiver is then given a sync packet with sequence number 0 which is the lower than the expected value of 2 so should be rejected.
    ///
    /// This shows that sequence numbers are correctly evaluated and packets rejected if the sequence number is too low for synchronisation packets.
    ///  
    #[test]
    fn test_sync_packet_sequence_number_below_expected() {
        const UNIVERSE1: u16 = 1;
        let addr = SocketAddr::new(IpAddr::V4(Ipv4Addr::LOCALHOST), ACN_SDT_MULTICAST_PORT);

        let mut dmx_rcv = SacnReceiver::with_ip(addr, None).unwrap();

        dmx_rcv.listen_universes(&[UNIVERSE1]).unwrap();

        let src_cid: Uuid = Uuid::from_bytes([
            0xef, 0x07, 0xc8, 0xdd, 0x00, 0x64, 0x44, 0x01, 0xa3, 0xa2, 0x45, 0x9e, 0xf8, 0xe6,
            0x14, 0x3e,
        ]);

        let sync_packet = generate_sync_packet_framing_layer_seq_num(UNIVERSE1, 0);
        let sync_packet2 = generate_sync_packet_framing_layer_seq_num(UNIVERSE1, 1);
        let sync_packet3 = generate_sync_packet_framing_layer_seq_num(UNIVERSE1, 0); // This sync packet has a sequence number lower than the expected value of 2 so should be rejected.

        // Not interested in specific return values from this test, just assert the packets are processed successfully.
        assert!(
            dmx_rcv
                .handle_sync_packet(src_cid, sync_packet)
                .unwrap()
                .is_none(),
            "Receiver incorrectly rejected first sync packet"
        );
        assert!(
            dmx_rcv
                .handle_sync_packet(src_cid, sync_packet2)
                .unwrap()
                .is_none(),
            "Receiver incorrectly rejected second sync packet"
        );

        // Check that the third sync packet with the low sequence number is rejected correctly with the expected OutOfSequence error.
        match dmx_rcv.handle_sync_packet(src_cid, sync_packet3) {
            Err(SacnError::OutOfSequence(..)) => {
                assert!(
                    true,
                    "Receiver correctly rejected third sync packet with correct error"
                );
            }
            Ok(_) => {
                assert!(false, "Receiver incorrectly accepted third sync packet");
            }
            Err(e) => {
                assert!(
                    false,
                    "Receiver correctly rejected third sync packet but with unexpected error: {}",
                    e
                );
            }
        }
    }

    /// Creates a receiver and then makes it handle 2 sync packets with sequence numbers 0 and 1 respectively.
    /// The receiver then resets the sequence number counters and then handles a sync packet with sequence number 0. This would normally be rejected
    /// as per test_sync_packet_sequence_number_below_expected but because of the reset it shouldn't be.
    ///
    /// This checks that the sync packet sequence numbers are reset correctly.
    ///
    #[test]
    fn test_sync_packet_sequence_number_reset() {
        const UNIVERSE1: u16 = 1;
        let addr = SocketAddr::new(IpAddr::V4(Ipv4Addr::LOCALHOST), ACN_SDT_MULTICAST_PORT);

        let mut dmx_rcv = SacnReceiver::with_ip(addr, None).unwrap();

        dmx_rcv.listen_universes(&[UNIVERSE1]).unwrap();

        let src_cid: Uuid = Uuid::from_bytes([
            0xef, 0x07, 0xc8, 0xdd, 0x00, 0x64, 0x44, 0x01, 0xa3, 0xa2, 0x45, 0x9e, 0xf8, 0xe6,
            0x14, 0x3e,
        ]);

        let sync_packet = generate_sync_packet_framing_layer_seq_num(UNIVERSE1, 0);
        let sync_packet2 = generate_sync_packet_framing_layer_seq_num(UNIVERSE1, 1);
        let sync_packet3 = generate_sync_packet_framing_layer_seq_num(UNIVERSE1, 0); // This sync packet has a sequence number lower than the expected value of 2 so should be rejected.

        // Not interested in specific return values from this test, just assert the packets are processed successfully.
        assert!(
            dmx_rcv
                .handle_sync_packet(src_cid, sync_packet)
                .unwrap()
                .is_none(),
            "Receiver incorrectly rejected first sync packet"
        );
        assert!(
            dmx_rcv
                .handle_sync_packet(src_cid, sync_packet2)
                .unwrap()
                .is_none(),
            "Receiver incorrectly rejected second sync packet"
        );

        dmx_rcv.reset_sources();

        // Packet shouldn't be rejected.
        assert!(
            dmx_rcv
                .handle_sync_packet(src_cid, sync_packet3)
                .unwrap()
                .is_none(),
            "Receiver incorrectly rejected third sync packet"
        );
    }

    /// Creates a receiver and then makes it handle 2 data packets with sequence numbers 0 and 1 respectively.
    /// The receiver then resets the sequence number counters and then handles a data packet with sequence number 0. This would normally be rejected
    /// as per test_data_packet_sequence_number_below_expected but because of the reset it shouldn't be.
    ///
    /// This checks that the data packet sequence numbers are reset correctly.
    ///
    #[test]
    fn test_data_packet_sequence_number_reset() {
        const UNIVERSE1: u16 = 1;
        let addr = SocketAddr::new(IpAddr::V4(Ipv4Addr::LOCALHOST), ACN_SDT_MULTICAST_PORT);

        let mut dmx_rcv = SacnReceiver::with_ip(addr, None).unwrap();

        dmx_rcv.listen_universes(&[UNIVERSE1]).unwrap();

        let src_cid: Uuid = Uuid::from_bytes([
            0xef, 0x07, 0xc8, 0xdd, 0x00, 0x64, 0x44, 0x01, 0xa3, 0xa2, 0x45, 0x9e, 0xf8, 0xe6,
            0x14, 0x3e,
        ]);

        let data_packet = generate_data_packet_framing_layer_seq_num(UNIVERSE1, 0);
        let data_packet2 = generate_data_packet_framing_layer_seq_num(UNIVERSE1, 1);
        let data_packet3 = generate_data_packet_framing_layer_seq_num(UNIVERSE1, 0); // This data packet has a sequence number lower than the expected value of 2 so should be rejected.

        // Not interested in specific return values from this test, just assert the data is processed successfully.
        assert!(
            dmx_rcv
                .handle_data_packet(src_cid, data_packet)
                .unwrap()
                .is_some(),
            "Receiver incorrectly rejected first data packet"
        );
        assert!(
            dmx_rcv
                .handle_data_packet(src_cid, data_packet2)
                .unwrap()
                .is_some(),
            "Receiver incorrectly rejected second data packet"
        );

        dmx_rcv.reset_sources();

        // Packet shouldn't be rejected.
        assert!(
            dmx_rcv
                .handle_data_packet(src_cid, data_packet3)
                .unwrap()
                .is_some(),
            "Receiver incorrectly rejected third data packet"
        );
    }

    /// Creates a receiver and then makes it handle 2 data packets with sequence numbers 0 and 1.
    /// This then means the receiver will reject another data packet with sequence number 0.
    /// The receiver is then passed a sync packet with sequence number 0 which shouldn't be rejected as it is a different packet type.
    ///
    /// Shows sequence numbers are evaluated separately for each packet type as per ANSI E1.31-2018 Section 6.7.2.
    ///
    #[test]
    fn test_sequence_number_packet_type_independence() {
        const UNIVERSE: u16 = 1;

        let addr = SocketAddr::new(IpAddr::V4(Ipv4Addr::LOCALHOST), ACN_SDT_MULTICAST_PORT);

        let mut dmx_rcv = SacnReceiver::with_ip(addr, None).unwrap();

        dmx_rcv.listen_universes(&[UNIVERSE]).unwrap();

        let src_cid: Uuid = Uuid::from_bytes([
            0xef, 0x07, 0xc8, 0xdd, 0x00, 0x64, 0x44, 0x01, 0xa3, 0xa2, 0x45, 0x9e, 0xf8, 0xe6,
            0x14, 0x3e,
        ]);

        let data_packet = generate_data_packet_framing_layer_seq_num(UNIVERSE, 0);
        let data_packet2 = generate_data_packet_framing_layer_seq_num(UNIVERSE, 1);

        let sync_packet = generate_sync_packet_framing_layer_seq_num(UNIVERSE, 0);

        // Not interested in specific return values from this test, just assert the data is processed successfully.
        assert!(
            dmx_rcv
                .handle_data_packet(src_cid, data_packet)
                .unwrap()
                .is_some(),
            "Receiver incorrectly rejected first data packet"
        );
        assert!(
            dmx_rcv
                .handle_data_packet(src_cid, data_packet2)
                .unwrap()
                .is_some(),
            "Receiver incorrectly rejected second data packet"
        );

        // At this point the receiver should be expecting data_packet sequence number 2.
        // Pass the receiver a sync packet with sequence number 0.
        // If this isn't rejected it shows that the receiver correctly treats different packet types individually.
        assert!(
            dmx_rcv
                .handle_sync_packet(src_cid, sync_packet)
                .unwrap()
                .is_none(),
            "Receiver incorrectly rejected synchronisation packet"
        );
    }

    /// Creates a receiver and then makes it handle 2 data packets for the same universe with sequence numbers 0 and 1.
    /// This then means the receiver will reject another data packet for that universe with sequence number 0.
    /// The receiver is then passed a data packet with sequence number 0 for a different universe which shouldn't be rejected as it is for a different universe.
    ///
    /// Shows sequence numbers are evaluated separately for each universe as per ANSI E1.31-2018 Section 6.7.2.
    ///
    #[test]
    fn test_data_packet_sequence_number_universe_independence() {
        const UNIVERSE1: u16 = 1;
        const UNIVERSE2: u16 = 2;
        let addr = SocketAddr::new(IpAddr::V4(Ipv4Addr::LOCALHOST), ACN_SDT_MULTICAST_PORT);

        let mut dmx_rcv = SacnReceiver::with_ip(addr, None).unwrap();

        dmx_rcv.listen_universes(&[UNIVERSE1, UNIVERSE2]).unwrap();

        let src_cid: Uuid = Uuid::from_bytes([
            0xef, 0x07, 0xc8, 0xdd, 0x00, 0x64, 0x44, 0x01, 0xa3, 0xa2, 0x45, 0x9e, 0xf8, 0xe6,
            0x14, 0x3e,
        ]);

        let data_packet = generate_data_packet_framing_layer_seq_num(UNIVERSE1, 0);
        let data_packet2 = generate_data_packet_framing_layer_seq_num(UNIVERSE1, 1);
        let data_packet3 = generate_data_packet_framing_layer_seq_num(UNIVERSE2, 0);

        // Not interested in specific return values from this test, just assert the data is processed successfully.
        assert!(
            dmx_rcv
                .handle_data_packet(src_cid, data_packet)
                .unwrap()
                .is_some(),
            "Receiver incorrectly rejected first data packet"
        );
        assert!(
            dmx_rcv
                .handle_data_packet(src_cid, data_packet2)
                .unwrap()
                .is_some(),
            "Receiver incorrectly rejected second data packet"
        );

        // At this point the receiver will (as shown by test_data_packet_sequence_number_below_expected) reject a data packet to UNIVERSE1 with sequence number 0
        // however this data packet is for UNIVERSE2 and so therefore should be accepted.
        assert!(
            dmx_rcv
                .handle_data_packet(src_cid, data_packet3)
                .unwrap()
                .is_some(),
            "Receiver incorrectly rejected third data packet"
        );
    }

    /// Creates a receiver and then makes it handle 2 sync packets for the same synchronisation address with sequence numbers 0 and 1.
    /// This then means the receiver will reject another sync packet for that universe with sequence number 0.
    /// The receiver is then passed a sync packet with sequence number 0 for a different synchronisation address which shouldn't be rejected as it is for
    /// a different synchronisation address.
    ///
    /// Shows sequence numbers are evaluated separately for each synchronisation address individually as per ANSI E1.31-2018 Section 6.7.2.
    ///
    #[test]
    fn test_sync_packet_sequence_number_universe_independence() {
        const SYNC_ADDR_1: u16 = 1;
        const SYNC_ADDR_2: u16 = 2;
        let addr = SocketAddr::new(IpAddr::V4(Ipv4Addr::LOCALHOST), ACN_SDT_MULTICAST_PORT);

        let mut dmx_rcv = SacnReceiver::with_ip(addr, None).unwrap();

        dmx_rcv
            .listen_universes(&[SYNC_ADDR_1, SYNC_ADDR_2])
            .unwrap();

        let src_cid: Uuid = Uuid::from_bytes([
            0xef, 0x07, 0xc8, 0xdd, 0x00, 0x64, 0x44, 0x01, 0xa3, 0xa2, 0x45, 0x9e, 0xf8, 0xe6,
            0x14, 0x3e,
        ]);

        let sync_packet = generate_sync_packet_framing_layer_seq_num(SYNC_ADDR_1, 0);
        let sync_packet2 = generate_sync_packet_framing_layer_seq_num(SYNC_ADDR_1, 1);
        let sync_packet3 = generate_sync_packet_framing_layer_seq_num(SYNC_ADDR_2, 0);

        // Not interested in specific return values from this test, just assert the data is processed successfully.
        assert!(
            dmx_rcv
                .handle_sync_packet(src_cid, sync_packet)
                .unwrap()
                .is_none(),
            "Receiver incorrectly rejected first sync packet"
        );
        assert!(
            dmx_rcv
                .handle_sync_packet(src_cid, sync_packet2)
                .unwrap()
                .is_none(),
            "Receiver incorrectly rejected second sync packet"
        );

        // At this point the receiver will (as shown by test_sync_packet_sequence_number_below_expected) reject a sync packet for SYNC_ADDR_1 with sequence number 0
        // however this sync packet is for SYNC_ADDR_2 and so therefore should be accepted.
        assert!(
            dmx_rcv
                .handle_sync_packet(src_cid, sync_packet3)
                .unwrap()
                .is_none(),
            "Receiver incorrectly rejected third sync packet"
        );
    }

    #[test]
    fn test_source_limit_0() {
        let addr = SocketAddr::new(IpAddr::V4(Ipv4Addr::LOCALHOST), ACN_SDT_MULTICAST_PORT);
        let source_limit: Option<usize> = Some(0);

        match SacnReceiver::with_ip(addr, source_limit) {
            Err(e) => match e {
                SacnError::SourceLimitZero() => {
                    assert!(true, "Correct error returned");
                }
                _ => {
                    assert!(false, "Unexpected error type returned");
                }
            },
            _ => {
                assert!(
                    false,
                    "SacnReceiver accepted 0 source limit when it shouldn't"
                );
            }
        }
    }

    #[test]
    fn test_is_multicast_enabled() {
        let addr = SocketAddr::new(IpAddr::V4(Ipv4Addr::LOCALHOST), ACN_SDT_MULTICAST_PORT);
        let dmx_rcv = SacnReceiver::with_ip(addr, None).unwrap();

        assert!(
            dmx_rcv.is_multicast_enabled(),
            "Multicast not enabled by default"
        );
    }

    #[test]
    fn test_set_is_multicast_enabled() {
        let addr = SocketAddr::new(IpAddr::V4(Ipv4Addr::LOCALHOST), ACN_SDT_MULTICAST_PORT);
        let mut dmx_rcv = SacnReceiver::with_ip(addr, None).unwrap();

        dmx_rcv.set_is_multicast_enabled(false).unwrap();

        assert!(
            !dmx_rcv.is_multicast_enabled(),
            "Multicast not disabled correctly"
        );
    }

    #[test]
    fn test_clear_waiting_data() {
        let addr = SocketAddr::new(IpAddr::V4(Ipv4Addr::LOCALHOST), ACN_SDT_MULTICAST_PORT);
        let mut dmx_rcv = SacnReceiver::with_ip(addr, None).unwrap();

        const SYNC_ADDR: u16 = 1;

        let data: DMXData = DMXData {
            universe: 0,
            values: vec![1, 2, 3],
            sync_uni: SYNC_ADDR,
            priority: 100,
            src_cid: Some(Uuid::new_v4()),
            preview: false,
            recv_timestamp: Instant::now(),
        };

        dmx_rcv.store_waiting_data(data).unwrap();

        dmx_rcv.clear_all_waiting_data();

        assert_eq!(
            dmx_rcv.rtrv_waiting_data(SYNC_ADDR),
            Vec::new(),
            "Data was not reset as expected"
        );
    }

    #[test]
    fn test_get_announce_source_discovery() {
        let addr = SocketAddr::new(IpAddr::V4(Ipv4Addr::LOCALHOST), ACN_SDT_MULTICAST_PORT);
        let dmx_rcv = SacnReceiver::with_ip(addr, None).unwrap();

        assert!(
            !dmx_rcv.get_announce_source_discovery(),
            "Announce source discovery is true by default when should be false"
        );
    }

    #[test]
    fn test_get_announce_timeout() {
        let addr = SocketAddr::new(IpAddr::V4(Ipv4Addr::LOCALHOST), ACN_SDT_MULTICAST_PORT);
        let dmx_rcv = SacnReceiver::with_ip(addr, None).unwrap();

        assert!(
            !dmx_rcv.get_announce_timeout(),
            "Announce timeout flag is true by default when should be false"
        );
    }

    #[test]
    fn test_get_announce_stream_termination() {
        let addr = SocketAddr::new(IpAddr::V4(Ipv4Addr::LOCALHOST), ACN_SDT_MULTICAST_PORT);
        let dmx_rcv = SacnReceiver::with_ip(addr, None).unwrap();

        assert!(
            !dmx_rcv.get_announce_stream_termination(),
            "Announce termination flag is true by default when should be false"
        );
    }

    /// Tests handling a sync packet for a synchronisation address which isn't currently being listened to.
    #[test]
    fn test_handle_sync_packet_not_listening_to_sync_addr() {
        let addr = SocketAddr::new(IpAddr::V4(Ipv4Addr::LOCALHOST), ACN_SDT_MULTICAST_PORT);
        let mut dmx_rcv = SacnReceiver::with_ip(addr, None).unwrap();

        let res = dmx_rcv
            .handle_sync_packet(
                Uuid::new_v4(),
                SynchronizationPacketFramingLayer {
                    sequence_number: 0,
                    synchronization_address: 1,
                },
            )
            .unwrap(); // Checks that no error is produced.

        assert_eq!(
            res, None,
            "Sync packet produced output when should have been ignored as for an address that isn't being listened to"
        );
    }

    /// Tests the equivalence of 2 DMXDatas which are only similar in the aspects used for checking equivalence.
    #[test]
    fn test_dmx_data_eq() {
        const UNIVERSE: u16 = 1;
        let values: Vec<u8> = vec![1, 2, 3];
        const SYNC_ADDR: u16 = 1;
        const PRIORITY: u8 = 100;
        const PREVIEW: bool = false;

        let data1 = DMXData {
            universe: UNIVERSE,
            values: values.clone(),
            sync_uni: SYNC_ADDR,

            // The below values can be different for 2 DMXData to be taken as equivalent.
            priority: PRIORITY,
            src_cid: Some(Uuid::new_v4()),
            preview: PREVIEW,
            recv_timestamp: Instant::now(),
        };

        let data2 = DMXData {
            universe: UNIVERSE,
            values: values,
            sync_uni: SYNC_ADDR,

            // The below values can be different for 2 DMXData to be taken as equivalent.
            priority: PRIORITY + 50,
            src_cid: None,
            preview: !PREVIEW,
            recv_timestamp: Instant::now(),
        };

        assert_eq!(
            data1, data2,
            "DMX data not seen as equivalent when should be"
        );
    }
}<|MERGE_RESOLUTION|>--- conflicted
+++ resolved
@@ -1211,11 +1211,7 @@
         // use read() for the windows impl, since windows does not like using read_exact()
         let n = self.socket.read(buf)?;
         if n > RCV_BUF_DEFAULT_SIZE {
-<<<<<<< HEAD
             return Err(SacnError::TooManyBytesRead(n, buf.len()))
-=======
-            bail!(TooManyBytesRead(n, RCV_BUF_DEFAULT_SIZE));
->>>>>>> 111a4b19
         }
         Ok(AcnRootLayerProtocol::parse(buf)?)
     }
