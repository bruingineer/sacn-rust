--- conflicted
+++ resolved
@@ -294,22 +294,11 @@
     /// For more details see SacnReceiver::listen_universes().
     ///
     pub fn with_ip(ip: SocketAddr, source_limit: Option<usize>) -> Result<SacnReceiver> {
-<<<<<<< HEAD
         if let Some(x) = source_limit
             && x == 0
         {
             return Err(SacnError::SourceLimitZero());
         };
-=======
-        match source_limit {
-            Some(x) => {
-                if x == 0 {
-                    return Err(SacnError::SourceLimitZero());
-                }
-            }
-            None => {}
-        }
->>>>>>> 8ab90096
         let mut sri = SacnReceiver {
             receiver: SacnNetworkReceiver::new(ip)?,
             waiting_data: HashMap::new(),
@@ -459,11 +448,7 @@
         match self.universes.binary_search(&universe) {
             Err(_) => {
                 // Universe isn't found.
-<<<<<<< HEAD
                 Err(SacnError::UniverseNotFound(universe))
-=======
-                return Err(SacnError::UniverseNotFound(universe));
->>>>>>> 8ab90096
             }
             Ok(i) => {
                 // If value found then don't insert to avoid duplicates.
@@ -581,20 +566,12 @@
                     UniverseDiscoveryPacket(u) => {
                         let discovered_src: Option<String> =
                             self.handle_universe_discovery_packet(u);
-<<<<<<< HEAD
                         if let Some(src) = discovered_src
                             && self.announce_source_discovery
                         {
                             return Err(SacnError::SourceDiscovered(src));
                         };
                         None
-=======
-                        if discovered_src.is_some() && self.announce_source_discovery {
-                            return Err(SacnError::SourceDiscovered(discovered_src.unwrap()));
-                        } else {
-                            None
-                        }
->>>>>>> 8ab90096
                     }
                 };
 
@@ -610,19 +587,11 @@
                             match timeout.checked_sub(elapsed) {
                                 None => {
                                     // Indicates that elapsed is bigger than timeout so its time to return.
-<<<<<<< HEAD
                                     Err(std::io::Error::new(
                                         std::io::ErrorKind::WouldBlock,
                                         "No data available in given timeout",
                                     )
                                     .into())
-=======
-                                    return Err(std::io::Error::new(
-                                        std::io::ErrorKind::WouldBlock,
-                                        "No data available in given timeout",
-                                    )
-                                    .into());
->>>>>>> 8ab90096
                                 }
                                 Some(new_timeout) => self.recv(Some(new_timeout)),
                             }
@@ -647,7 +616,6 @@
                                             // Indicates that elapsed is bigger than timeout so its time to return.
                                             if cfg!(target_os = "windows") {
                                                 // Use the right expected error for the operating system.
-<<<<<<< HEAD
                                                 Err(std::io::Error::new(
                                                     std::io::ErrorKind::TimedOut,
                                                     "No data available in given timeout",
@@ -659,19 +627,6 @@
                                                     "No data available in given timeout",
                                                 )
                                                 .into())
-=======
-                                                return Err(std::io::Error::new(
-                                                    std::io::ErrorKind::TimedOut,
-                                                    "No data available in given timeout",
-                                                )
-                                                .into());
-                                            } else {
-                                                return Err(std::io::Error::new(
-                                                    std::io::ErrorKind::WouldBlock,
-                                                    "No data available in given timeout",
-                                                )
-                                                .into());
->>>>>>> 8ab90096
                                             }
                                         }
                                         Some(new_timeout) => self.recv(Some(new_timeout)),
@@ -1142,7 +1097,6 @@
     /// Will return an Io error if cannot join the universes corresponding multicast group address.
     ///
     fn listen_multicast_universe(&self, universe: u16) -> Result<()> {
-<<<<<<< HEAD
         let multicast_addr = if self.addr.is_ipv4() {
             universe_to_ipv4_multicast_addr(universe)? // "Failed to convert universe to IPv4 multicast addr"
         } else {
@@ -1150,21 +1104,6 @@
         };
 
         join_win_multicast(&self.socket, multicast_addr, self.addr.ip())
-=======
-        let multicast_addr;
-
-        if self.addr.is_ipv4() {
-            multicast_addr = universe_to_ipv4_multicast_addr(universe)?; // "Failed to convert universe to IPv4 multicast addr"
-        } else {
-            multicast_addr = universe_to_ipv6_multicast_addr(universe)?; // "Failed to convert universe to IPv6 multicast addr"
-        }
-
-        Ok(join_win_multicast(
-            &self.socket,
-            multicast_addr,
-            self.addr.ip(),
-        )?)
->>>>>>> 8ab90096
     }
 
     /// Removes this SacnNetworkReceiver from the multicast group which corresponds to the given universe.
@@ -1174,21 +1113,11 @@
     /// IPv4 or IPv6 address. See packet::universe_to_ipv4_multicast_addr and packet::universe_to_ipv6_multicast_addr.
     ///
     fn mute_multicast_universe(&mut self, universe: u16) -> Result<()> {
-<<<<<<< HEAD
         let multicast_addr = if self.addr.is_ipv4() {
             universe_to_ipv4_multicast_addr(universe)? // "Failed to convert universe to IPv4 multicast addr"
         } else {
             universe_to_ipv6_multicast_addr(universe)? // "Failed to convert universe to IPv6 multicast addr"
         };
-=======
-        let multicast_addr;
-
-        if self.addr.is_ipv4() {
-            multicast_addr = universe_to_ipv4_multicast_addr(universe)?; // "Failed to convert universe to IPv4 multicast addr"
-        } else {
-            multicast_addr = universe_to_ipv6_multicast_addr(universe)?; // "Failed to convert universe to IPv6 multicast addr"
-        }
->>>>>>> 8ab90096
 
         leave_win_multicast(&self.socket, multicast_addr)
     }
@@ -1226,11 +1155,7 @@
     /// This will return an error if the SacnReceiver wasn't created using an IPv6 address to bind to.
     fn set_only_v6(&mut self, val: bool) -> Result<()> {
         if self.addr.is_ipv4() {
-<<<<<<< HEAD
             Err(SacnError::IpVersionError())
-=======
-            return Err(SacnError::IpVersionError());
->>>>>>> 8ab90096
         } else {
             Ok(self.socket.set_only_v6(val)?)
         }
@@ -1260,18 +1185,12 @@
         &mut self,
         buf: &'a mut [u8; RCV_BUF_DEFAULT_SIZE],
     ) -> Result<AcnRootLayerProtocol<'a>> {
-<<<<<<< HEAD
-        self.socket.read(buf)?;
-
-        AcnRootLayerProtocol::parse(buf)
-=======
         // use read() for the windows impl, since windows does not like using read_exact()
         let n = self.socket.read(buf)?;
         if n > RCV_BUF_DEFAULT_SIZE {
             return Err(SacnError::TooManyBytesRead(n, buf.len()))
         }
-        Ok(AcnRootLayerProtocol::parse(buf)?)
->>>>>>> 8ab90096
+        AcnRootLayerProtocol::parse(buf)
     }
 
     /// Set the timeout for the recv operation.
@@ -1722,11 +1641,7 @@
             Some(a) => match interface_addr {
                 IpAddr::V4(ref interface_v4) => {
                     socket
-<<<<<<< HEAD
                         .join_multicast_v4(a.ip(), interface_v4)
-=======
-                        .join_multicast_v4(a.ip(), &interface_v4)
->>>>>>> 8ab90096
                         .map_err(|e| {
                             SacnError::Io(std::io::Error::new(
                                 e.kind(),
@@ -1756,11 +1671,7 @@
             }
         },
         x => {
-<<<<<<< HEAD
             return Err(SacnError::UnsupportedIpVersion(format!("IP version not recognised as AF_INET (Ipv4) or AF_INET6 (Ipv6) - family value (as i32): {x}").to_string()));
-=======
-            return Err(SacnError::UnsupportedIpVersion(format!("IP version not recognised as AF_INET (Ipv4) or AF_INET6 (Ipv6) - family value (as i32): {}", x).to_string()));
->>>>>>> 8ab90096
         }
     };
 
@@ -1811,11 +1722,7 @@
             }
         },
         x => {
-<<<<<<< HEAD
             return Err(SacnError::UnsupportedIpVersion(format!("IP version not recognised as AF_INET (Ipv4) or AF_INET6 (Ipv6) - family value (as i32): {x}").to_string()));
-=======
-            return Err(SacnError::UnsupportedIpVersion(format!("IP version not recognised as AF_INET (Ipv4) or AF_INET6 (Ipv6) - family value (as i32): {}", x).to_string()));
->>>>>>> 8ab90096
         }
     };
 
@@ -2029,24 +1936,12 @@
         E131_NETWORK_DATA_LOSS_TIMEOUT,
         announce_timeout,
     )?;
-<<<<<<< HEAD
     if src_sequences.get(&cid).is_none() {
         // New source not previously received from.
         if source_limit.is_none() || src_sequences.len() < source_limit.unwrap() {
             src_sequences.insert(cid, HashMap::new());
         } else {
             return Err(SacnError::SourcesExceededError(src_sequences.len()));
-=======
-
-    match src_sequences.get(&cid) {
-        None => {
-            // New source not previously received from.
-            if source_limit.is_none() || src_sequences.len() < source_limit.unwrap() {
-                src_sequences.insert(cid, HashMap::new());
-            } else {
-                return Err(SacnError::SourcesExceededError(src_sequences.len()));
-            }
->>>>>>> 8ab90096
         }
     };
 
@@ -2152,11 +2047,7 @@
                 }
                 return Err(SacnError::UniverseTimeout(
                     timedout_src_id.unwrap(),
-<<<<<<< HEAD
                     uni_to_remove,
-=======
-                    timedout_uni.unwrap(),
->>>>>>> 8ab90096
                 ));
             }
         }
@@ -2201,33 +2092,16 @@
                         // Remove the source if there are no universes registered to it.
                         match src_sequences.remove(&src_cid) {
                             Some(_x) => Ok(()),
-<<<<<<< HEAD
                             None => Err(SacnError::SourceNotFound(src_cid)),
-=======
-                            None => {
-                                return Err(SacnError::SourceNotFound(src_cid));
-                            }
->>>>>>> 8ab90096
                         }
                     } else {
                         Ok(())
                     }
                 }
-<<<<<<< HEAD
                 None => Err(SacnError::UniverseNotFound(universe)),
             }
         }
         None => Err(SacnError::SourceNotFound(src_cid)),
-=======
-                None => {
-                    return Err(SacnError::UniverseNotFound(universe));
-                }
-            }
-        }
-        None => {
-            return Err(SacnError::SourceNotFound(src_cid));
-        }
->>>>>>> 8ab90096
     }
 }
 
