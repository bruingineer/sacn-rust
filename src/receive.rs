#![warn(missing_docs)]

// Copyright 2020 sacn Developers
//
// Licensed under the Apache License, Version 2.0, <LICENSE-APACHE or
// http://apache.org/licenses/LICENSE-2.0> or the MIT license <LICENSE-MIT or
// http://opensource.org/licenses/MIT>, at your option. This file may not be
// copied, modified, or distributed except according to those terms.
//
// This file was created as part of a University of St Andrews Computer Science BSC Senior Honours Dissertation Project.

// Report point: There is no guarantees made by the protocol that different sources will have different names.
// As names are used to match universe discovery packets this means that if 2 sources have the same name it won't
// be clear which one is sending what universes as they will appear as one source.

// Report point: partially discovered sources are only marked as discovered when a full set of discovery packets has been
// received, if a discovery packet is received but there are more pages the source won't be discovered until all the pages are received.
// If a page is lost this therefore means the source update / discovery in its entirety will be lost - implementation detail.

/// Socket 2 used for the underlying UDP socket that sACN is sent over.
use socket2::{Domain, Protocol, SockAddr, Socket, Type};

/// Mass import as a very large amount of packet is used here (upwards of 20 items) and this is much cleaner.
use crate::packet::{E131RootLayerData::*, *};

/// Same reasoning as for packet meaning all sacn errors are imported.
use crate::error::errors::*;

/// The uuid crate is used for working with/generating UUIDs which sACN uses as part of the cid field in the protocol.
/// This is used for uniquely identifying sources when counting sequence numbers.
use uuid::Uuid;

use std::borrow::Cow;
use std::cmp::{Ordering, max};
use std::collections::HashMap;
use std::fmt;
use std::io::Read;
use std::net::{Ipv4Addr, SocketAddr};
use std::time::{Duration, Instant};

/// Extra net imports required for the IPv6 handling on the linux side.
#[cfg(not(target_os = "windows"))]
use std::net::{IpAddr, Ipv6Addr};

/// Constants required to detect if an IP is IPv4 or IPv6.
#[cfg(not(target_os = "windows"))]
use libc::{AF_INET, AF_INET6};

/// The libc constants required are not available on many windows environments and therefore are hard-coded.
/// Defined as per https://docs.microsoft.com/en-us/windows/win32/api/winsock2/nf-winsock2-socket
#[cfg(target_os = "windows")]
const AF_INET: i32 = 2;

/// Defined as per https://docs.microsoft.com/en-us/windows/win32/api/winsock2/nf-winsock2-socket
#[cfg(target_os = "windows")]
const AF_INET6: i32 = 23;

#[cfg(target_os = "windows")]
use std::net::IpAddr;

/// The default size of the buffer used to receive E1.31 packets.
/// 1143 bytes is biggest packet required as per Section 8 of ANSI E1.31-2018, aligned to 64 bit that is 1144 bytes.
pub const RCV_BUF_DEFAULT_SIZE: usize = 1144;

/// DMX payload size in bytes (512 bytes of data + 1 byte start code).
pub const DMX_PAYLOAD_SIZE: usize = 513;

/// The default value of the process_preview_data flag.
const PROCESS_PREVIEW_DATA_DEFAULT: bool = false;

/// The default value of the announce_source_discovery flag.
/// Defaults to false based on the assumption that often receivers won't have any immediate response/checks to do on a source
/// announcing itself (every source does this approximately every 10 seconds as per the E131_DISCOVERY_INTERVAL).
const ANNOUNCE_SOURCE_DISCOVERY_DEFAULT: bool = false;

/// The default value of the announce_stream_termination flag.
/// Defaults to false based on the assumption that often receivers will want to ignore termination from a source based on there
/// being multiple possible sources.
const ANNOUNCE_STREAM_TERMINATION_DEFAULT: bool = false;

/// The default value of the announce_timeout flag.
const ANNOUNCE_TIMEOUT_DEFAULT: bool = false;

/// The sequence number assigned by the receiver to a new source before it has processed the sequence numbers of any data from that source.
///
/// This should be set to the value before the initial expected sequence number from a source. Can't do this using underflow as forbidden in Rust.
const INITIAL_SEQUENCE_NUMBER: u8 = 255;

/// If a packet for a universe is waiting to be synchronised and then another packet is received with the same universe and synchronisation address
/// this situation must be handled. By default the implementation discards the lowest priority packet and if equal priority it discards the oldest
/// packet as per ANSI E1.31-2018 Section 6.2.3.
///
/// This can be changed by providing a new function to handle the situation of the user implementing a custom merge/arbitration algorithm as per
/// ANSI E1.31-2018 Section 6.2.3.2.
const DEFAULT_MERGE_FUNC: fn(&DMXData, &DMXData) -> Result<DMXData> =
    discard_lowest_priority_then_previous;

/// Holds a universes worth of DMX data.
#[derive(Debug)]
pub struct DMXData {
    /// The universe that the data was sent to.
    pub universe: u16,

    /// The actual universe data, if less than 512 values in length then implies trailing 0's to pad to a full-universe of data.
    pub values: Vec<u8>,

    /// The universe the data is (or was if now acted upon) waiting for a synchronisation packet from.
    /// 0 indicates it isn't waiting for a universe synchronisation packet.
    pub sync_uni: u16,

    /// The priority of the data, this may be useful for receivers which want to implement their own implementing merge algorithms.
    /// Must be less than packet::E131_MAX_PRIORITY.
    pub priority: u8,

    /// The unique id of the source of the data, this may be useful for receivers which want to implement their own merge algorithms
    /// which use the identity of the source to decide behaviour.
    /// A value of None indicates that there is no clear source, for example if a merge algorithm has merged data from 2 or more sources together.
    pub src_cid: Option<Uuid>,

    /// Indicates if the data is marked as 'preview' data indicating it is for use by visualisers etc. as per ANSI E1.31-2018 Section 6.2.6.
    pub preview: bool,

    /// The timestamp that the data was received.
    pub recv_timestamp: Instant,
}

/// Allows receiving dmx or other (different startcode) data using sacn.
///
/// # Examples
///
/// ```
/// // Example showing creation of a receiver and receiving some data, as there is no sender this receiver then handles the timeout.
/// use sacn::receive::SacnReceiver;
/// use sacn::packet::ACN_SDT_MULTICAST_PORT;
///
/// use std::net::{IpAddr, Ipv4Addr, SocketAddr};
/// use std::time::Duration;
///
/// const UNIVERSE1: u16 = 1;
/// const TIMEOUT: Option<Duration> = Some(Duration::from_secs(1)); // A timeout of None means blocking behaviour, some indicates the actual timeout.
///
/// let addr = SocketAddr::new(IpAddr::V4(Ipv4Addr::LOCALHOST), ACN_SDT_MULTICAST_PORT);
///
/// let mut dmx_rcv = SacnReceiver::with_ip(addr, None).unwrap();
///
/// dmx_rcv.listen_universes(&[UNIVERSE1]).unwrap();
///
/// match dmx_rcv.recv(TIMEOUT) {
///     Err(e) => {
///         // Print out the error.
///         println!("{:?}", e);
///     }
///     Ok(p) => {
///         // Print out the packet.
///         println!("{:?}", p);
///     }
/// }
/// ```
pub struct SacnReceiver {
    /// The SacnNetworkReceiver used for handling communication with UDP / Network / Transport layer.
    receiver: SacnNetworkReceiver,

    /// Data that hasn't been passed up yet as it is waiting e.g. due to universe synchronisation.
    /// Key is the universe. A receiver may not have more than one packet waiting per data_universe.
    /// Data_universe used as key as oppose to sync universe because multiple packets might be waiting on the same sync universe
    /// and adding data by data universe is at least as common as retrieving data by sync address because in a normal setup
    /// 1 or more bits of data wait for 1 sync.
    waiting_data: HashMap<u16, DMXData>,

    /// Universes that this receiver is currently listening for.
    universes: Vec<u16>,

    /// Sacn sources that have been discovered by this receiver through universe discovery packets.
    discovered_sources: Vec<DiscoveredSacnSource>,

    /// The merge function used by this receiver if DMXData for the same universe and synchronisation universe is received while there
    /// is already DMXData waiting for that universe and synchronisation address.
    merge_func: fn(&DMXData, &DMXData) -> Result<DMXData>,

    /// Sacn sources that have been partially discovered by only some of their universes being discovered so far with more pages to go.
    partially_discovered_sources: Vec<DiscoveredSacnSource>,

    /// The limit to the number of sources for which to track sequence numbers.
    /// A new source after this limit will cause a SourcesExceededError as per ANSI E1.31-2018 Section 6.2.3.3.
    source_limit: Option<usize>,

    /// The sequence numbers being tracked by this receiver for each packet type, source and universe.
    sequences: SequenceNumbering,

    /// Flag that indicates if this receiver should process packets marked as preview data.
    /// If true then the receiver will process theses packets.
    /// Returned data contains a flag to indicate if it is preview_data which can be used by the implementer to use/discard as required.
    process_preview_data: bool,

    /// Flag which indicates if a SourceDiscovered error should be thrown when receiving data and a source is discovered.
    announce_source_discovery: bool,

    /// Flag which indicates if a StreamTerminated error should be thrown if a receiver receives a stream terminated packet.
    announce_stream_termination: bool,

    /// Flag which indicates if an UniverseTimeout error should be thrown if it is detected that a source has timed out.
    announce_timeout: bool,
}

/// Represents an sACN source/sender on the network that has been discovered by this sACN receiver by receiving universe discovery packets.
#[derive(Clone, Debug)]
pub struct DiscoveredSacnSource {
    /// The name of the source, no protocol guarantee this will be unique but if it isn't then universe discovery may not work correctly.
    pub name: String,

    /// The time at which the discovered source was last updated / a discovery packet was received by the source.
    pub last_updated: Instant,

    /// The pages that have been sent so far by this source when enumerating the universes it is currently sending on.
    pages: Vec<UniversePage>,

    /// The last page that will be sent by this source.
    last_page: u8,
}

/// Used for receiving dmx or other data on a particular universe using multicast.
#[derive(Debug)]
struct SacnNetworkReceiver {
    /// The underlying UDP network socket used.
    socket: Socket,

    /// The address that this SacnNetworkReceiver is bound to.
    addr: SocketAddr,

    /// If true then this receiver supports multicast, is false then it does not.
    /// This flag is set when the receiver is created as not all environments currently support IP multicast.
    /// E.g. IPv6 Windows IP Multicast is currently unsupported.
    is_multicast_enabled: bool,
}

/// Universe discovery packets are broken down into pages to allow sending a large list of universes, each page contains a list of universes and
/// which page it is. The receiver then puts the pages together to get the complete list of universes that the discovered source is sending on.
///
/// The concept of pages is intentionally hidden from the end-user of the library as they are a way of fragmenting large discovery
/// universe lists so that they can work over the network and don't play any part out-side of the protocol.
#[derive(Eq, Ord, PartialEq, PartialOrd, Clone, Debug)]
struct UniversePage {
    /// The page number of this page.
    page: u8,

    /// The universes that the source is transmitting that are on this page, this may or may-not be a complete list of all universes being sent
    /// depending on if there are more pages.
    universes: Vec<u16>,
}

/// Allows debug ({:?}) printing of the SacnReceiver, used during debugging.
impl fmt::Debug for SacnReceiver {
    fn fmt(&self, f: &mut fmt::Formatter) -> fmt::Result {
        write!(f, "{:?}", self.receiver)?;
        write!(f, "{:?}", self.waiting_data)?;
        write!(f, "{:?}", self.universes)?;
        write!(f, "{:?}", self.discovered_sources)?;
        write!(f, "{:?}", self.partially_discovered_sources)
    }
}

impl SacnReceiver {
    /// Creates a new SacnReceiver.
    ///
    /// SacnReceiverInternal is used for actually receiving the sACN data but is wrapped in SacnReceiver to allow the update thread to handle
    /// timeout etc.
    ///
    /// By default for an IPv6 address this will only receive IPv6 data but IPv4 can also be enabled by calling set_ipv6_only(false).
    /// A receiver with an IPv4 address will only receive IPv4 data.
    ///
    /// IPv6 multicast is unsupported on Windows in Rust. This is due to the underlying library (Socket2) not providing support.
    /// Since UniverseDiscovery is primarily based around multicast to receive the UniverseDiscovery packets this mechanism is expected
    /// to have limited usage when running in an Ipv6 Windows environment. The is_multicast_enabled method can be used to see if multicast
    /// is enabled or not.
    ///
    /// Arguments:
    ///     ip: The address of the interface for this receiver to join, by default this address should use the ACN_SDT_MULTICAST_PORT as defined in
    ///         ANSI E1.31-2018 Appendix A: Defined Parameters (Normative) however another address might be used in some situations.
    ///     source_limit: The limit to the number of sources, past this limit a new source will cause a SourcesExceededError as per ANSI E1.31-2018 Section 6.2.3.3.
    ///                     A source limit of None means no limit to the number of sources.
    ///
    /// # Errors
    /// Will return an InvalidInput error if the source_limit has a value of Some(0) which would indicate this receiver can never receive from any source.
    ///
    /// Will return an error if the SacnReceiver fails to bind to a socket with the given ip.
    /// For more details see socket2::Socket::new().
    ///
    /// Will return an error if the created SacnReceiver fails to listen to the E1.31_DISCOVERY_UNIVERSE.
    /// For more details see SacnReceiver::listen_universes().
    pub fn with_ip(ip: SocketAddr, source_limit: Option<usize>) -> Result<SacnReceiver> {
        if let Some(x) = source_limit
            && x == 0
        {
            return Err(SacnError::SourceLimitZero());
        };
        let mut sri = SacnReceiver {
            receiver: SacnNetworkReceiver::new(ip)?,
            waiting_data: HashMap::new(),
            universes: Vec::new(),
            discovered_sources: Vec::new(),
            merge_func: DEFAULT_MERGE_FUNC,
            partially_discovered_sources: Vec::new(),
            process_preview_data: PROCESS_PREVIEW_DATA_DEFAULT,
            source_limit,
            sequences: SequenceNumbering::new(),
            announce_source_discovery: ANNOUNCE_SOURCE_DISCOVERY_DEFAULT,
            announce_stream_termination: ANNOUNCE_STREAM_TERMINATION_DEFAULT,
            announce_timeout: ANNOUNCE_TIMEOUT_DEFAULT,
        };

        sri.listen_universes(&[E131_DISCOVERY_UNIVERSE])?;

        Ok(sri)
    }

    /// Sets the value of the is_multicast_enabled flag to the given value.
    ///
    /// If set to false then the receiver won't attempt to join any more multicast groups.
    ///
    /// This method does not attempt to leave multicast groups already joined through previous listen_universe calls.
    ///
    /// # Arguments
    /// val: The new value for the is_multicast_enabled flag.
    ///
    /// # Errors
    /// Will return an OsOperationUnsupported error if attempting to set the flag to true in an environment that multicast
    /// isn't supported i.e. Ipv6 on Windows.
    pub fn set_is_multicast_enabled(&mut self, val: bool) -> Result<()> {
        self.receiver.set_is_multicast_enabled(val)
    }

    /// Returns true if multicast is enabled on this receiver and false if not.
    /// This flag is set when the receiver is created as not all environments currently support IP multicast.
    /// E.g. IPv6 Windows IP Multicast is currently unsupported.
    pub fn is_multicast_enabled(&self) -> bool {
        self.receiver.is_multicast_enabled()
    }

    /// Wipes the record of discovered and sequence number tracked sources.
    /// This is one way to handle a sources exceeded condition.
    ///
    /// If you want to wipe data awaiting synchronisation then see (clear_all_waiting_data)[clear_all_waiting_data].
    pub fn reset_sources(&mut self) {
        self.sequences.clear();
        self.partially_discovered_sources.clear();
        self.discovered_sources.clear();
    }

    /// Deletes all data currently waiting to be passed up - e.g. waiting for a synchronisation packet.
    ///
    /// This allows clearing all data awaiting synchronisation but without forgetting sequence numbers. To wipe sequence numbers
    /// and discovered sources see (reset_sources)[reset_sources].
    ///
    /// To clear only a specific universe of waiting data see (clear_waiting_data)[clear_waiting_data].
    pub fn clear_all_waiting_data(&mut self) {
        self.waiting_data.clear();
    }

    /// Clears data (if any) waiting to be passed up for the specific universe.
    ///
    /// Returns true if data was removed and false if there wasn't any data to remove for this universe.
    ///
    /// # Arguments
    /// universe: The universe that the data that is waiting was sent to.
    pub fn clear_waiting_data(&mut self, universe: u16) -> bool {
        self.waiting_data.remove(&universe).is_some()
    }

    /// Sets the merge function to be used by this receiver.
    ///
    /// This merge function is called if data is waiting for a universe e.g. for synchronisation and then further data for that universe with the same
    /// synchronisation address arrives.
    ///
    /// This merge function MUST return a DmxMergeError if there is a problem merging. This error can optionally encapsulate further errors using the Error-chain system
    ///     to provide a more informative backtrace.
    ///
    /// Arguments:
    /// func: The merge function to use. Should take 2 DMXData references as arguments and return a Result<DMXData>.
    pub fn set_merge_fn(&mut self, func: fn(&DMXData, &DMXData) -> Result<DMXData>) -> Result<()> {
        self.merge_func = func;
        Ok(())
    }

    /// Allow only receiving on Ipv6.
    pub fn set_ipv6_only(&mut self, val: bool) -> Result<()> {
        self.receiver.set_only_v6(val)
    }

    /// Allows receiving from the given universe and starts listening to the multicast addresses which corresponds to the given universe.
    ///
    /// Note that if the is_multicast_enabled flag is set to false then this method will only register the universe to listen to and won't
    /// attempt to join any multicast groups.
    ///
    /// If 1 or more universes in the list are already being listened to this method will have no effect for those universes only.
    ///
    /// # Errors
    /// Returns an SacnError::IllegalUniverse error if the given universe is outwith the allowed range of universes,
    /// see (is_universe_in_range)[fn.is_universe_in_range.packet].
    ///
    ///
    pub fn listen_universes(&mut self, universes: &[u16]) -> Result<()> {
        for u in universes {
            is_universe_in_range(*u)?;
        }

        for u in universes {
            match self.universes.binary_search(u) {
                Err(i) => {
                    // Value not found, i is the position it should be inserted
                    self.universes.insert(i, *u);

                    if self.is_multicast_enabled() {
                        self.receiver.listen_multicast_universe(*u)?;
                    }
                }
                Ok(_) => { // If value found then don't insert to avoid duplicates.
                }
            }
        }

        Ok(())
    }

    /// Stops listening to the given universe.
    ///
    /// # Errors
    /// Returns an SacnError::IllegalUniverse error if the given universe is outwith the allowed range of universes,
    /// see (is_universe_in_range)[fn.is_universe_in_range.packet].
    ///
    /// Returns UniverseNotFound if the given universe wasn't already being listened to.
    pub fn mute_universe(&mut self, universe: u16) -> Result<()> {
        is_universe_in_range(universe)?;

        match self.universes.binary_search(&universe) {
            Err(_) => {
                // Universe isn't found.
                Err(SacnError::UniverseNotFound(universe))
            }
            Ok(i) => {
                // If value found then don't insert to avoid duplicates.
                self.universes.remove(i);
                self.receiver.mute_multicast_universe(universe)
            }
        }
    }

    /// Set the process_preview_data flag to the given value.
    ///
    /// This flag indicates if this receiver should process packets marked as preview_data or should ignore them.
    ///
    /// Argument:
    /// val: The new value of process_preview_data flag.
    pub fn set_process_preview_data(&mut self, val: bool) {
        self.process_preview_data = val;
    }

    /// Checks if this receiver is currently listening to the given universe.
    ///
    /// A receiver is 'listening' to a universe if it allows that universe to be received without filtering it out.
    /// This does not mean that the multicast address for that universe is or isn't being listened to.
    ///
    /// Arguments:
    /// universe: The sACN universe to check
    ///
    /// Returns:
    /// True if the universe is being listened to by this receiver, false if not.
    pub fn is_listening(&self, universe: &u16) -> bool {
        self.universes.contains(universe)
    }

    /// Attempt to receive data from any of the registered universes.
    /// This is the main method for receiving data.
    /// Any data returned will be ready to act on immediately i.e. waiting e.g. for universe synchronisation
    /// is already handled.
    ///
    /// # Errors
    /// This method will return a WouldBlock (unix) or TimedOut (windows) error if there is no data ready within the given timeout.
    /// A timeout of duration 0 will do timeout checks but otherwise will return a WouldBlock/TimedOut error without checking for data.
    ///
    /// Will return SacnError::SourceDiscovered error if the announce_source_discovery flag is set and a universe discovery
    /// packet is received and a source fully discovered.
    ///
    /// Will return a UniverseNotRegistered error if this method is called with an infinite timeout, no
    /// registered data universes and the announce_discovered_sources flag set to off. This is to protect the user from
    /// making this mistake leading to the method never being able to return.
    ///
    /// The method may also return an error if there is an issue setting a timeout on the receiver. See
    /// SacnNetworkReceiver::set_timeout for details.
    ///
    /// The method may also return an error if there is an issue handling the data as either a Data, Synchronisation or Discovery packet.
    /// See the SacnReceiver::handle_data_packet, SacnReceiver::handle_sync_packet and SacnReceiver::handle_universe_discovery_packet methods
    /// for details.
    ///
    /// If the announce_timeout flag is set then the recv will return a UniverseTimeout error if a source fails to send on a universe within the timeout
    /// specified by E131_NETWORK_DATA_LOSS_TIMEOUT (ANSI E1.31-2018 Appendix A).  This may not be detected immediately unless data is received for the timed-out
    /// universe from the source. If it isn't detected immediately it will be detected within an interval of E131_NETWORK_DATA_LOSS_TIMEOUT (assuming code
    /// executes in zero time).
    pub fn recv(&mut self, timeout: Option<Duration>) -> Result<Vec<DMXData>> {
        if self.universes.len() == 1
            && self.universes[0] == E131_DISCOVERY_UNIVERSE
            && timeout.is_none()
            && !self.announce_source_discovery
        {
            // This indicates that the only universe that can be received is the discovery universe.
            // This means that having no timeout may lead to no data ever being received and so this method blocking forever
            // to prevent this likely unintended behaviour throw a universe not registered error.
            return Err(SacnError::NoDataUniversesRegistered());
        }

        self.sequences.check_timeouts(self.announce_timeout)?;
        self.check_waiting_data_timeouts();

        if timeout == Some(Duration::from_secs(0)) {
            if cfg!(target_os = "windows") {
                // Use the right expected error for the operating system.
                return Err(std::io::Error::new(
                    std::io::ErrorKind::TimedOut,
                    "No data available in given timeout",
                )
                .into());
            } else {
                return Err(std::io::Error::new(
                    std::io::ErrorKind::WouldBlock,
                    "No data available in given timeout",
                )
                .into());
            }
        }

        // Forces the actual timeout used for receiving from the underlying network to never exceed E131_NETWORK_DATA_LOSS_TIMEOUT.
        // This means that the timeouts for the sequence numbers will be checked at least every E131_NETWORK_DATA_LOSS_TIMEOUT even if
        // recv is called with a longer timeout.
        let actual_timeout =
            if timeout.is_some() && timeout.unwrap() < E131_NETWORK_DATA_LOSS_TIMEOUT {
                timeout
            } else {
                Some(E131_NETWORK_DATA_LOSS_TIMEOUT)
            };

        self.receiver.set_timeout(actual_timeout)?; // "Failed to sent a timeout value for the receiver"
        let start_time = Instant::now();

        let mut buf: [u8; RCV_BUF_DEFAULT_SIZE] = [0; RCV_BUF_DEFAULT_SIZE];
        match self.receiver.recv(&mut buf) {
            Ok(pkt) => {
                let pdu: E131RootLayer = pkt.pdu;
                let data: E131RootLayerData = pdu.data;
                let res = match data {
                    DataPacket(d) => self.handle_data_packet(pdu.cid, d)?,
                    SynchronizationPacket(s) => self.handle_sync_packet(pdu.cid, s)?,
                    UniverseDiscoveryPacket(u) => {
                        let discovered_src: Option<String> =
                            self.handle_universe_discovery_packet(u);
                        if let Some(src) = discovered_src
                            && self.announce_source_discovery
                        {
                            return Err(SacnError::SourceDiscovered(src));
                        };
                        None
                    }
                };

                match res {
                    Some(r) => Ok(r),
                    None => {
                        // Indicates that there is no data ready to pass up yet even if a packet was received.
                        // To stop recv blocking forever with a non-None timeout due to packets being received consistently (that reset the timeout)
                        // within the receive timeout (e.g. universe discovery packets if the discovery interval < timeout) the timeout needs to be
                        // adjusted to account for the time already taken.
                        if let Some(timeout) = timeout {
                            let elapsed = start_time.elapsed();
                            match timeout.checked_sub(elapsed) {
                                None => {
                                    // Indicates that elapsed is bigger than timeout so its time to return.
                                    Err(std::io::Error::new(
                                        std::io::ErrorKind::WouldBlock,
                                        "No data available in given timeout",
                                    )
                                    .into())
                                }
                                Some(new_timeout) => self.recv(Some(new_timeout)),
                            }
                        } else {
                            // If the timeout was none then would keep looping till data is returned as the method should keep blocking till then.
                            self.recv(timeout)
                        }
                    }
                }
            }
            Err(err) => {
                match err {
                    SacnError::Io(ref s) => {
                        match s.kind() {
                            // Windows and Unix use different error types (WouldBlock/TimedOut) for the same error.
                            std::io::ErrorKind::WouldBlock | std::io::ErrorKind::TimedOut => {
<<<<<<< HEAD

=======
>>>>>>> 3e71c50c
                                if let Some(timeout) = timeout {
                                    let elapsed = start_time.elapsed();
                                    match timeout.checked_sub(elapsed) {
                                        None => {
                                            // Indicates that elapsed is bigger than timeout so its time to return.
                                            if cfg!(target_os = "windows") {
                                                // Use the right expected error for the operating system.
                                                Err(std::io::Error::new(
                                                    std::io::ErrorKind::TimedOut,
                                                    "No data available in given timeout",
                                                )
                                                .into())
                                            } else {
                                                Err(std::io::Error::new(
                                                    std::io::ErrorKind::WouldBlock,
                                                    "No data available in given timeout",
                                                )
                                                .into())
                                            }
                                        }
                                        Some(new_timeout) => self.recv(Some(new_timeout)),
                                    }
                                } else {
                                    // If the timeout was none then would keep looping till data is returned as the method should keep blocking till then.
                                    self.recv(timeout)
                                }
                            }
                            _ => {
                                // Not a timeout/wouldblock error meaning the recv should stop with the given error.
                                Err(err)
                            }
                        }
                    }
                    _ => {
                        // Not a timeout/wouldblock error meaning the recv should stop with the given error.
                        Err(err)
                    }
                }
            }
        }
    }

    /// Returns the current value of the announce_source_discovery flag.
    /// See (set_announce_source_discovery)[receive::set_announce_source_discovery] for an explanation of the flag.
    pub fn get_announce_source_discovery(&self) -> bool {
        self.announce_source_discovery
    }

    /// Gets all discovered sources without checking if any are timed out.
    /// As the sources may be timed out get_discovered_sources is the preferred method but this is included
    /// to allow receivers to disable universe discovery source timeouts which may be useful in very high latency networks.
    pub fn get_discovered_sources_no_check(&mut self) -> Vec<DiscoveredSacnSource> {
        self.discovered_sources.clone()
    }

    /// Returns a list of the sources that have been discovered on the network by this receiver through the E1.31 universe discovery mechanism.
    pub fn get_discovered_sources(&mut self) -> Vec<DiscoveredSacnSource> {
        self.remove_expired_sources();
        self.discovered_sources.clone()
    }

    /// Sets the value of the announce_source_discovery flag to the given value.
    ///
    /// By default this flag is false which indicates that when receiving data discovered sources through universe discovery
    ///  won't be announced by the recv method and the receivers list of discovered universes will be updated silently.
    /// If set to true then it means that a SourceDiscovered error will be thrown whenever a source is discovered through a
    ///  complete universe discovery packet.
    ///
    /// # Arguments:
    /// new_val: The new value for the announce_source_discovery flag.
    pub fn set_announce_source_discovery(&mut self, new_val: bool) {
        self.announce_source_discovery = new_val;
    }

    /// Returns the current value of the announce_timeout flag.
    /// See (set_announce_timeout)[set_announce_timeout] for an explanation of the flag.
    pub fn get_announce_timeout(&self) -> bool {
        self.announce_timeout
    }

    /// Sets the value of the announce_timeout flag to the given value.
    ///
    /// By default this flag is false which means that if a universe for a source times out due to data not being sent then
    /// this will be updated on the receiver silently.
    /// If set to true then a UniverseTimeout error will be thrown when attempting to receive if it is detected that a source universe has
    /// timed out as per ANSI E1.31-2018 Section 6.7.1.
    ///
    /// # Arguments:
    /// new_val: The new value for the announce_timeout flag.
    pub fn set_announce_timeout(&mut self, new_val: bool) {
        self.announce_timeout = new_val;
    }

    /// Returns the current value of the announce_stream_termination flag.
    /// See (set_announce_stream_termination)[set_announce_stream_termination] for an explanation of the flag.
    pub fn get_announce_stream_termination(&self) -> bool {
        self.announce_stream_termination
    }

    /// Sets the value of the announce_stream_termination flag to the given value.
    ///
    /// By default this flag is false. This indicates that if a source sends a stream termination packet it will be handled silently by the receiver.
    /// If set to true then a UniverseTermination error will be thrown when attempting to receive if a termination packet is received as per
    /// ANSI E1.31-2018 Section 6.2.6.
    pub fn set_announce_stream_termination(&mut self, new_val: bool) {
        self.announce_stream_termination = new_val;
    }

    /// Handles the given data packet for this DMX receiver.
    ///
    /// Returns the universe data if successful.
    /// If the returned value is None it indicates that the data was received successfully but isn't ready to act on.
    ///
    /// Synchronised data packets handled as per ANSI E1.31-2018 Section 6.2.4.1.
    ///
    /// Arguments:
    /// data_pkt: The sACN data packet to handle.
    ///
    /// # Errors
    /// Returns an OutOfSequence error if a packet is received out of order as detected by the different between
    /// the packets sequence number and the expected sequence number as specified in ANSI E1.31-2018 Section 6.7.2 Sequence Numbering.
    ///
    /// Returns a UniversesTerminated error if a packet is received with the stream_terminated flag set indicating that the source is no longer
    /// sending on that universe and the announce_stream_termination_flag is set to true.
    ///
    /// Will return an DmxMergeError if there is an issue merging or replacing new and existing waiting data.
    fn handle_data_packet(
        &mut self,
        cid: Uuid,
        data_pkt: DataPacketFramingLayer,
    ) -> Result<Option<Vec<DMXData>>> {
        if data_pkt.preview_data && !self.process_preview_data {
            // Don't process preview data unless receiver has process_preview_data flag set.
            return Ok(None);
        }

        if data_pkt.stream_terminated {
            self.terminate_stream(cid, data_pkt.source_name, data_pkt.universe);
            if self.announce_stream_termination {
                return Err(SacnError::UniverseTerminated(cid, data_pkt.universe));
            }
            return Ok(None);
        }

        if !self.is_listening(&data_pkt.universe) {
            return Ok(None); // If not listening for this universe then ignore the packet.
        }

        // Preview data and stream terminated both get precedence over checking the sequence number.
        // This is as per ANSI E1.31-2018 Section 6.2.6, Stream_Terminated: Bit 6, 'Any property values
        // in an E1.31 Data Packet containing this bit shall be ignored'

        self.sequences.check_data_seq_number(
            self.source_limit,
            cid,
            data_pkt.sequence_number,
            data_pkt.universe,
            self.announce_timeout,
        )?;

        if data_pkt.synchronization_address == E131_NO_SYNC_ADDR {
            self.clear_waiting_data(data_pkt.universe);

            let vals: Vec<u8> = data_pkt.data.property_values.into_owned();
            let dmx_data: DMXData = DMXData {
                universe: data_pkt.universe,
                values: vals.to_vec(),
                sync_uni: data_pkt.synchronization_address,
                priority: data_pkt.priority,
                src_cid: Some(cid),
                preview: data_pkt.preview_data,
                recv_timestamp: Instant::now(),
            };

            Ok(Some(vec![dmx_data]))
        } else {
            // As per ANSI E1.31-2018 Appendix B.2 the receiver should listen at the synchronisation address when a data packet is received with a non-zero
            // synchronisation address.
            self.listen_universes(&[data_pkt.synchronization_address])?;

            let vals: Vec<u8> = data_pkt.data.property_values.into_owned();
            let dmx_data: DMXData = DMXData {
                universe: data_pkt.universe,
                values: vals.to_vec(),
                sync_uni: data_pkt.synchronization_address,
                priority: data_pkt.priority,
                src_cid: Some(cid),
                preview: data_pkt.preview_data,
                recv_timestamp: Instant::now(),
            };

            self.store_waiting_data(dmx_data)?;
            Ok(None)
        }
    }

    /// Removes the given universe from the discovered sACN source with the given name, also stops tracking
    /// sequence numbers for that universe / sender combination.
    ///
    /// Note this is just a record keeping operation, it doesn't actually effect the real sACN sender it
    /// just updates the record of what universes are expected on this receiver.
    ///
    /// If the src_cid/source_name/universe isn't currently registered then this method has no effect.
    /// This is intentional as it allows calling this function multiple times without worrying about failure because
    /// it comes to the same result.
    ///     E.g. when a source terminates it sends 3 termination packets but a receiver should only terminate once.
    ///
    /// # Arguments:
    ///
    /// src_cid: The CID of the source which is terminating a universe.
    ///
    /// source_name: The human readable name of the sACN source to remove the universe from.
    ///
    /// universe:    The sACN universe to remove.
    fn terminate_stream<'a>(&mut self, src_cid: Uuid, source_name: Cow<'a, str>, universe: u16) {
        // Will only return an error if the source/universe wasn't found which is acceptable because as it
        // comes to the same result.
        let _ = self.sequences.remove_seq_numbers(src_cid, universe);

        // As with sequence numbers the source might not be found which is acceptable.
        if let Some(index) = find_discovered_src(&self.discovered_sources, &source_name.to_string())
        {
            self.discovered_sources[index].terminate_universe(universe);
        }
    }

    /// Takes the given data and tries to add it to the waiting data.
    ///
    /// Note that a receiver will only store a single packet of data per data_universe at once.
    ///
    /// If there is waiting data for the same universe as the data then it will be merged as per the
    /// merge_func which by default keeps the highest priority data, if the data has the same priority
    /// then the newest data is kept.
    ///
    /// # Errors
    /// Will return an DmxMergeError if there is an issue merging or replacing new and existing waiting data.
    fn store_waiting_data(&mut self, data: DMXData) -> Result<()> {
        match self.waiting_data.remove(&data.universe) {
            Some(existing) => {
                self.waiting_data
                    .insert(data.universe, ((self.merge_func)(&existing, &data))?);
            }
            None => {
                self.waiting_data.insert(data.universe, data);
            }
        }
        Ok(())
    }

    /// Handles the given synchronisation packet for this DMX receiver.
    ///
    /// Synchronisation packets handled as described by ANSI E1.31-2018 Section 6.2.4.1.
    ///
    /// Returns the released / previously blocked data if successful.
    /// If the returned Vec is empty it indicates that no data was waiting.
    ///
    /// E1.31 Synchronization Packets occur on specific universes. Upon receipt, they indicate that any data advertising that universe as its Synchronization Address must be acted upon.
    /// In an E1.31 Data Packet, a value of 0 in the Synchronization Address indicates that the universe data is not synchronized. If a receiver is presented with an E1.31 Data Packet
    /// containing a Synchronization Address of 0, it shall discard any data waiting to be processed and immediately act on that Data Packet.
    ///
    /// If the Synchronization Address field is not 0, and the receiver is receiving an active synchronization stream for that Synchronization Address,
    /// it shall hold that E1.31 Data Packet until the arrival of the appropriate E1.31 Synchronization Packet before acting on it.
    ///
    /// Arguments:
    /// sync_pkt: The E1.31 synchronisation part of the synchronisation packet to handle.
    ///
    /// # Errors
    /// Returns an OutOfSequence error if a packet is received out of order as detected by the different between
    /// the packets sequence number and the expected sequence number as specified in ANSI E1.31-2018 Section 6.7.2 Sequence Numbering.
    fn handle_sync_packet(
        &mut self,
        cid: Uuid,
        sync_pkt: SynchronizationPacketFramingLayer,
    ) -> Result<Option<Vec<DMXData>>> {
        if !self.is_listening(&sync_pkt.synchronization_address) {
            return Ok(None); // If not listening for this universe then ignore the packet.
        }

        self.sequences.check_sync_seq_number(
            self.source_limit,
            cid,
            sync_pkt.sequence_number,
            sync_pkt.synchronization_address,
            self.announce_timeout,
        )?;

        let res = self.rtrv_waiting_data(sync_pkt.synchronization_address);
        if res.is_empty() {
            Ok(None)
        } else {
            Ok(Some(res))
        }
    }

    /// Retrieves and removes the DMX data of all waiting data with a synchronisation address matching the one provided.
    /// Returns an empty Vec if there is no data waiting.
    ///
    /// Arguments:
    /// sync_uni: The synchronisation universe of the data that should be retrieved.
    fn rtrv_waiting_data(&mut self, sync_uni: u16) -> Vec<DMXData> {
        // Get the universes (used as keys) to remove and then move the corresponding data out of the waiting data and into the result.
        // This prevents having to copy DMXData.
        // Cannot do both actions at once as cannot modify a data structure while iterating over it.
        let mut keys: Vec<u16> = Vec::new();
        for (uni, data) in self.waiting_data.iter() {
            if data.sync_uni == sync_uni {
                keys.push(*uni);
            }
        }

        let mut res: Vec<DMXData> = Vec::new();
        for k in keys {
            let data = self.waiting_data.remove(&k).unwrap();
            if data.recv_timestamp.elapsed() < E131_NETWORK_DATA_LOSS_TIMEOUT {
                res.push(data);
            }
        }

        res
    }

    /// Takes the given DiscoveredSacnSource and updates the record of discovered sacn sources.
    ///
    /// This adds the new source deleting any previous source with the same name.
    ///
    /// Arguments:
    /// src: The DiscoveredSacnSource to update the record of discovered sacn sources with.
    fn update_discovered_srcs(&mut self, src: DiscoveredSacnSource) {
        if let Some(index) = find_discovered_src(&self.discovered_sources, &src.name) {
            self.discovered_sources.remove(index);
        }
        self.discovered_sources.push(src);
    }

    /// Handles the given universe discovery packet.
    ///
    /// This universe discovery packet might be the whole thing or may be just one page of a discovery packet.
    /// This method puts the pages to produce the DiscoveredSacnSource which is stored in the receiver.
    ///
    /// Returns the source name if a source was fully discovered or None if the source was only partially discovered.
    ///
    /// Arguments:
    /// discovery_pkt: The universe discovery part of the universe discovery packet to handle.
    fn handle_universe_discovery_packet(
        &mut self,
        discovery_pkt: UniverseDiscoveryPacketFramingLayer,
    ) -> Option<String> {
        let data: UniverseDiscoveryPacketUniverseDiscoveryLayer = discovery_pkt.data;

        let page: u8 = data.page;
        let last_page: u8 = data.last_page;

        let universes = data.universes;

        let uni_page: UniversePage = UniversePage {
            page,
            universes: universes.into(),
        };

        // See if some pages that belong to the source that this page belongs to have already been received.
        match find_discovered_src(
            &self.partially_discovered_sources,
            &discovery_pkt.source_name.to_string(),
        ) {
            Some(index) => {
                // Some pages have already been received from this source.
                self.partially_discovered_sources[index]
                    .pages
                    .push(uni_page);
                self.partially_discovered_sources[index].last_updated = Instant::now();
                if self.partially_discovered_sources[index].has_all_pages() {
                    let discovered_src: DiscoveredSacnSource =
                        self.partially_discovered_sources.remove(index);
                    self.update_discovered_srcs(discovered_src);
                    return Some(discovery_pkt.source_name.to_string());
                }
            }
            None => {
                // This is the first page received from this source.
                let discovered_src: DiscoveredSacnSource = DiscoveredSacnSource {
                    name: discovery_pkt.source_name.to_string(),
                    last_page,
                    pages: vec![uni_page],
                    last_updated: Instant::now(),
                };

                if page == 0 && page == last_page {
                    // Indicates that this is a single page universe discovery packet.
                    self.update_discovered_srcs(discovered_src);
                    return Some(discovery_pkt.source_name.to_string());
                } else {
                    // Indicates that this is a page in a set of pages as part of a sources universe discovery.
                    self.partially_discovered_sources.push(discovered_src);
                }
            }
        }

        None // No source fully discovered.
    }

    /// Goes through all the waiting data and removes any which has timed out as a sync-packet for it hasn't been received within the E131_NETWORK_DATA_LOSS_TIMEOUT
    /// period as specified by ANSI E1.31-2018 Section 11.1.2.
    fn check_waiting_data_timeouts(&mut self) {
        self.waiting_data
            .retain(|_uni, data| data.recv_timestamp.elapsed() < E131_NETWORK_DATA_LOSS_TIMEOUT);
    }

    /// Goes through all discovered sources and removes any that have timed out
    fn remove_expired_sources(&mut self) {
        self.partially_discovered_sources
            .retain(|s| s.last_updated.elapsed() < UNIVERSE_DISCOVERY_SOURCE_TIMEOUT);
        self.discovered_sources
            .retain(|s| s.last_updated.elapsed() < UNIVERSE_DISCOVERY_SOURCE_TIMEOUT);
    }
}

/// By implementing the Drop trait for SacnNetworkReceiver it means that the user doesn't have to explicitly clean up the receiver
/// and if it goes out of reference it will clean itself up.
impl Drop for SacnReceiver {
    fn drop(&mut self) {
        let universes = self.universes.clone();
        for u in universes {
            // Cannot return an error or pass it onto the user because drop might be called during a panic.
            // Therefore if there is an error cleaning up the only options are ignore, notify or panic.
            // Notify using stdout might pollute the application using the library so would require a flag to enable/disable but the function of this
            // is unclear and the problem isn't solved if the flag is disabled.
            // A panic might be unnecessary or pollute another in-progress panic hiding the true problem. It would also prevent muting the other
            // universes.
            // The error is therefore ignored as it can't be fixed eitherway as the SacnReceiver has gone out of scope and won't lead to memory un-safety.
            match self.mute_universe(u) {
                Ok(_) => {}
                Err(_e) => { /* Ignored */ }
            }
        }
    }
}

/// Searches for the discovered source with the given name in the given vector of discovered sources and
/// returns the index of the src in the Vec or None if not found.
///
/// Arguments:
/// srcs: The Vec of DiscoveredSacnSources to search.
/// name: The human readable name of the source to find.
<<<<<<< HEAD
///
=======
>>>>>>> 3e71c50c
fn find_discovered_src(srcs: &[DiscoveredSacnSource], name: &String) -> Option<usize> {
    (0..srcs.len()).find(|&i| srcs[i].name == *name)
}

/// In general the lower level transport layer is handled by SacnNetworkReceiver (which itself wraps a Socket).
/// Windows and linux handle multicast sockets differently.
/// This is built for / tested with Windows 10 1909.
#[cfg(target_os = "windows")]
impl SacnNetworkReceiver {
    /// Creates a new DMX receiver on the interface specified by the given address.
    ///
    /// If the given address is an IPv4 address then communication will only work between IPv4 devices, if the given address is IPv6 then communication
    /// will only work between IPv6 devices by default but IPv4 receiving can be enabled using set_ipv6_only(false).
    ///
    /// # Errors
    /// Will return an error if the SacnReceiver fails to bind to a socket with the given ip.
    /// For more details see socket2::Socket::new().
    fn new(ip: SocketAddr) -> Result<SacnNetworkReceiver> {
        Ok(SacnNetworkReceiver {
            socket: create_win_socket(ip)?,
            addr: ip,
            is_multicast_enabled: !(ip.is_ipv6()), // IPv6 Windows IP Multicast is currently unsupported.
        })
    }

    /// Connects this SacnNetworkReceiver to the multicast address which corresponds to the given universe to allow receiving packets for that universe.
    ///
    /// # Errors
    /// Will return an Error if the given universe cannot be converted to an Ipv4 or Ipv6 multicast_addr depending on if the Receiver is bound to an
    /// IPv4 or IPv6 address. See packet::universe_to_ipv4_multicast_addr and packet::universe_to_ipv6_multicast_addr.
    ///
    /// Will return an Io error if cannot join the universes corresponding multicast group address.
    fn listen_multicast_universe(&self, universe: u16) -> Result<()> {
        let multicast_addr = if self.addr.is_ipv4() {
            universe_to_ipv4_multicast_addr(universe)? // "Failed to convert universe to IPv4 multicast addr"
        } else {
            universe_to_ipv6_multicast_addr(universe)? // "Failed to convert universe to IPv6 multicast addr"
        };

        join_win_multicast(&self.socket, multicast_addr, self.addr.ip())
    }

    /// Removes this SacnNetworkReceiver from the multicast group which corresponds to the given universe.
    ///
    /// # Errors
    /// Will return an Error if the given universe cannot be converted to an Ipv4 or Ipv6 multicast_addr depending on if the Receiver is bound to an
    /// IPv4 or IPv6 address. See packet::universe_to_ipv4_multicast_addr and packet::universe_to_ipv6_multicast_addr.
    fn mute_multicast_universe(&mut self, universe: u16) -> Result<()> {
        let multicast_addr = if self.addr.is_ipv4() {
            universe_to_ipv4_multicast_addr(universe)? // "Failed to convert universe to IPv4 multicast addr"
        } else {
            universe_to_ipv6_multicast_addr(universe)? // "Failed to convert universe to IPv6 multicast addr"
        };

        leave_win_multicast(&self.socket, multicast_addr)
    }

    /// Sets the value of the is_multicast_enabled flag to the given value.
    ///
    /// If set to false then the receiver won't attempt to join any more multicast groups.
    ///
    /// This method does not attempt to leave multicast groups already joined through previous listen_universe calls.
    ///
    /// # Arguments
    /// val: The new value for the is_multicast_enabled flag.
    ///
    /// # Errors
    /// Will return an OsOperationUnsupported error if attempting to set the flag to true in an environment that multicast
    /// isn't supported i.e. Ipv6 on Windows.
    fn set_is_multicast_enabled(&mut self, val: bool) -> Result<()> {
        if val && self.is_ipv6() {
            return Err(SacnError::OsOperationUnsupported(
                "IPv6 multicast is currently unsupported on Windows".to_string(),
            ));
        }
        self.is_multicast_enabled = val;
        Ok(())
    }

    /// Returns true if multicast is enabled on this receiver and false if not.
    /// This flag is set when the receiver is created as not all environments currently support IP multicast.
    /// E.g. IPv6 Windows IP Multicast is currently unsupported.
    fn is_multicast_enabled(&self) -> bool {
        self.is_multicast_enabled
    }

    /// If set to true then only receive over IPv6. If false then receiving will be over both IPv4 and IPv6.
    /// This will return an error if the SacnReceiver wasn't created using an IPv6 address to bind to.
    fn set_only_v6(&mut self, val: bool) -> Result<()> {
        if self.addr.is_ipv4() {
            Err(SacnError::IpVersionError())
        } else {
            Ok(self.socket.set_only_v6(val)?)
        }
    }

    /// Returns a packet if there is one available.
    ///
    /// The packet may not be ready to transmit if it is awaiting synchronisation.
    /// Will only block if set_timeout was called with a timeout of None so otherwise (and by default) it won't
    /// block so may return a WouldBlock/TimedOut error to indicate that there was no data ready.
    ///
    /// IMPORTANT NOTE:
    /// An explicit lifetime is given to the AcnRootLayerProtocol which comes from the lifetime of the given buffer.
    /// The compiler will prevent usage of the returned AcnRootLayerProtocol after the buffer is dropped normally but may not in the case
    /// of unsafe code .
    ///
    /// Arguments:
    /// buf: The buffer to use for storing the received data into. This buffer shouldn't be accessed or used directly as the data
    /// is returned formatted properly in the AcnRootLayerProtocol. This buffer is used as memory space for the returned AcnRootLayerProtocol.
    ///
    /// # Errors
    /// May return an error if there is an issue receiving data from the underlying socket, see (recv)[fn.recv.Socket].
    ///
    /// May return an error if there is an issue parsing the data from the underlying socket, see (parse)[fn.AcnRootLayerProtocol::parse.packet].
    fn recv<'a>(
        &mut self,
        buf: &'a mut [u8; RCV_BUF_DEFAULT_SIZE],
    ) -> Result<AcnRootLayerProtocol<'a>> {
        // use read() for the windows impl, since windows does not like using read_exact()
        let n = self.socket.read(buf)?;
        if n > RCV_BUF_DEFAULT_SIZE {
<<<<<<< HEAD
            return Err(SacnError::TooManyBytesRead(n, buf.len()))
=======
            return Err(SacnError::TooManyBytesRead(n, buf.len()));
>>>>>>> 3e71c50c
        }
        AcnRootLayerProtocol::parse(buf)
    }

    /// Set the timeout for the recv operation.
    ///
    /// Arguments:
    /// timeout: The new timeout for the receive operation, a value of None means the recv operation will become blocking.
    ///
    /// Errors:
    /// A timeout with Duration 0 will cause an error. See (set_read_timeout)[fn.set_read_timeout.Socket].
    fn set_timeout(&mut self, timeout: Option<Duration>) -> Result<()> {
        Ok(self.socket.set_read_timeout(timeout)?)
    }

    /// Returns true if this SacnNetworkReceiver is bound to an Ipv6 address.
    fn is_ipv6(&self) -> bool {
        self.addr.is_ipv6()
    }
}

/// Windows and linux handle multicast sockets differently.
/// This is built for / tested with Fedora 30/31.
#[cfg(not(target_os = "windows"))]
impl SacnNetworkReceiver {
    /// Creates a new DMX receiver on the interface specified by the given address.
    ///
    /// If the given address is an IPv4 address then communication will only work between IPv4 devices, if the given address is IPv6 then communication
    /// will only work between IPv6 devices by default but IPv4 receiving can be enabled using set_ipv6_only(false).
    ///
    /// # Errors
    /// Will return an Io error if the SacnReceiver fails to bind to a socket with the given ip.
    /// For more details see socket2::Socket::new().
    fn new(ip: SocketAddr) -> Result<SacnNetworkReceiver> {
        Ok(SacnNetworkReceiver {
            socket: create_unix_socket(ip)?,
            addr: ip,
            is_multicast_enabled: true, // Linux IP Multicast is supported for Ipv4 and Ipv6.
        })
    }

    /// Connects this SacnNetworkReceiver to the multicast address which corresponds to the given universe to allow receiving packets for that universe.
    ///
    /// # Errors
    /// Will return an Error if the given universe cannot be converted to an IPv4 or IPv6 multicast_addr depending on if the Receiver is bound to an
    /// IPv4 or IPv6 address. See packet::universe_to_ipv4_multicast_addr and packet::universe_to_ipv6_multicast_addr.
    ///
    /// Will return an Io error if cannot join the universes corresponding multicast group address.
    fn listen_multicast_universe(&self, universe: u16) -> Result<()> {
        let multicast_addr = if self.addr.is_ipv4() {
            universe_to_ipv4_multicast_addr(universe)? // "Failed to convert universe to IPv4 multicast addr"
        } else {
            universe_to_ipv6_multicast_addr(universe)? // "Failed to convert universe to IPv6 multicast addr"
        };

<<<<<<< HEAD
        join_unix_multicast(
            &self.socket,
            multicast_addr,
            self.addr.ip(),
        )
=======
        join_unix_multicast(&self.socket, multicast_addr, self.addr.ip())
>>>>>>> 3e71c50c
    }

    /// Removes this SacnNetworkReceiver from the multicast group which corresponds to the given universe.
    ///
    /// # Errors
    /// Will return an Error if the given universe cannot be converted to an Ipv4 or Ipv6 multicast_addr depending on if the Receiver is bound to an
    /// IPv4 or IPv6 address. See packet::universe_to_ipv4_multicast_addr and packet::universe_to_ipv6_multicast_addr.
    fn mute_multicast_universe(&mut self, universe: u16) -> Result<()> {
        let multicast_addr = if self.addr.is_ipv4() {
            universe_to_ipv4_multicast_addr(universe)?
        } else {
            universe_to_ipv6_multicast_addr(universe)?
        };

<<<<<<< HEAD
        leave_unix_multicast(
            &self.socket,
            multicast_addr,
            self.addr.ip(),
        )
=======
        leave_unix_multicast(&self.socket, multicast_addr, self.addr.ip())
>>>>>>> 3e71c50c
    }

    /// Sets the value of the is_multicast_enabled flag to the given value.
    ///
    /// If set to false then the receiver won't attempt to join any more multicast groups.
    ///
    /// This method does not attempt to leave multicast groups already joined through previous listen_universe calls.
    ///
    /// # Arguments
    /// val: The new value for the is_multicast_enabled flag.
    ///
    /// # Errors
    /// Will return an OsOperationUnsupported error if attempting to set the flag to true in an environment that multicast
    /// isn't supported i.e. Ipv6 on Windows. Note that this is the UNIX implementation
    fn set_is_multicast_enabled(&mut self, val: bool) -> Result<()> {
        self.is_multicast_enabled = val;
        Ok(())
    }

    /// Returns true if multicast is enabled on this receiver and false if not.
    /// This flag is set when the receiver is created as not all environments currently support IP multicast.
    /// E.g. IPv6 Windows IP Multicast is currently unsupported.
    fn is_multicast_enabled(&self) -> bool {
        self.is_multicast_enabled
    }

    /// If set to true then only receive over IPv6. If false then receiving will be over both IPv4 and IPv6.
    /// This will return an error if the SacnReceiver wasn't created using an IPv6 address to bind to.
    fn set_only_v6(&mut self, val: bool) -> Result<()> {
        if self.addr.is_ipv4() {
            Err(SacnError::IpVersionError())
        } else {
            Ok(self.socket.set_only_v6(val)?)
        }
    }

    /// Returns a packet if there is one available.
    ///
    /// The packet may not be ready to transmit if it is awaiting synchronisation.
    /// Will only block if set_timeout was called with a timeout of None so otherwise (and by default) it won't
    /// block so may return a WouldBlock/TimedOut error to indicate that there was no data ready.
    ///
    /// IMPORTANT NOTE:
    /// An explicit lifetime is given to the AcnRootLayerProtocol which comes from the lifetime of the given buffer.
    /// The compiler will prevent usage of the returned AcnRootLayerProtocol after the buffer is dropped.
    ///
    /// Arguments:
    /// buf: The buffer to use for storing the received data into. This buffer shouldn't be accessed or used directly as the data
    /// is returned formatted properly in the AcnRootLayerProtocol. This buffer is used as memory space for the returned AcnRootLayerProtocol.
    ///
    /// # Errors
    /// May return an error if there is an issue receiving data from the underlying socket, see (recv)[fn.recv.Socket].
    ///
    /// May return an error if there is an issue parsing the data from the underlying socket, see (parse)[fn.AcnRootLayerProtocol::parse.packet].
    fn recv<'a>(
        &mut self,
        buf: &'a mut [u8; RCV_BUF_DEFAULT_SIZE],
    ) -> Result<AcnRootLayerProtocol<'a>> {
        // use read() since read_exact() was not passing the tests.
        let n = self.socket.read(buf)?;
        if n > RCV_BUF_DEFAULT_SIZE {
<<<<<<< HEAD
            return Err(SacnError::TooManyBytesRead(n, buf.len()))
=======
            return Err(SacnError::TooManyBytesRead(n, buf.len()));
>>>>>>> 3e71c50c
        }
        AcnRootLayerProtocol::parse(buf)
    }

    /// Set the timeout for the recv operation.
    ///
    /// Arguments:
    /// timeout: The new timeout for the receive operation, a value of None means the recv operation will become blocking.
    ///
    /// Errors:
    /// A timeout with Duration 0 will cause an error. See (set_read_timeout)[fn.set_read_timeout.Socket].
    fn set_timeout(&mut self, timeout: Option<Duration>) -> Result<()> {
        Ok(self.socket.set_read_timeout(timeout)?)
    }
}

impl Clone for DMXData {
    fn clone(&self) -> DMXData {
        let new_vals = self.values.to_vec(); // https://stackoverflow.com/questions/21369876/what-is-the-idiomatic-rust-way-to-copy-clone-a-vector-in-a-parameterized-functio (26/12/2019)
        DMXData {
            universe: self.universe,
            values: new_vals,
            sync_uni: self.sync_uni,
            priority: self.priority,
            src_cid: self.src_cid,
            preview: self.preview,
            recv_timestamp: self.recv_timestamp,
        }
    }
}

/// DMXData has a total ordering based on the universe, then sync-universe and finally values.
impl Ord for DMXData {
    fn cmp(&self, other: &Self) -> Ordering {
        self.universe
            .cmp(&other.universe)
            .then(self.sync_uni.cmp(&other.sync_uni))
            .then(self.values.cmp(&other.values))
    }
}

/// See Ord trait implementation for DMXData.
impl PartialOrd for DMXData {
    fn partial_cmp(&self, other: &Self) -> Option<Ordering> {
        Some(self.cmp(other))
    }
}

/// DMXData is taken to be equivalent iff:
///     - The universes are the same
///     - The synchronisation universes are the same
///     - The values are all the same
impl PartialEq for DMXData {
    fn eq(&self, other: &Self) -> bool {
        self.universe == other.universe
            && self.sync_uni == other.sync_uni
            && self.values == other.values
    }
}

/// See PartialEq trait implementation for DMXData.
impl Eq for DMXData {}

impl DiscoveredSacnSource {
    /// Returns true if all the pages sent by this DiscoveredSacnSource have been received.
    ///
    /// This is based on each page containing a last-page value which indicates the number of the last page expected.
    pub fn has_all_pages(&mut self) -> bool {
        // https://rust-lang-nursery.github.io/rust-cookbook/algorithms/sorting.html (31/12/2019)
        self.pages.sort_by(|a, b| a.page.cmp(&b.page));
        for i in 0..(self.last_page + 1) {
            if self.pages[i as usize].page != i {
                return false;
            }
        }

        true
    }

    /// Returns all the universes being send by this SacnSource as discovered through the universe discovery mechanism.
    ///
    /// Intentionally abstracts over the underlying concept of pages as this is purely an E1.31 Universe Discovery concept and is otherwise transparent.
    pub fn get_all_universes(&self) -> Vec<u16> {
        let mut uni: Vec<u16> = Vec::new();
        for p in &self.pages {
            uni.extend_from_slice(&p.universes);
        }
        uni
    }

    /// Removes the given universe from the list of universes being sent by this discovered source.
    pub fn terminate_universe(&mut self, universe: u16) {
        for p in &mut self.pages {
            p.universes.retain(|x| *x != universe)
        }
    }
}

/// Creates a new Socket2 socket bound to the given address.
///
/// Returns the created socket.
///
/// Arguments:
/// addr: The address that the newly created socket should bind to.
///
/// # Errors
/// Will return an error if the socket cannot be created, see (Socket::new)[fn.new.Socket].
///
/// Will return an error if the socket cannot be bound to the given address, see (bind)[fn.bind.Socket2].
#[cfg(not(target_os = "windows"))]
fn create_unix_socket(addr: SocketAddr) -> Result<Socket> {
    if addr.is_ipv4() {
        let socket = Socket::new(Domain::IPV4, Type::DGRAM, Some(Protocol::UDP))?;

        // Multiple different processes might want to listen to the sACN stream so therefore need to allow re-using the ACN port.
        socket.set_reuse_port(true)?;
        socket.set_reuse_address(true)?;

        let socket_addr =
            SocketAddr::new(IpAddr::V4(Ipv4Addr::UNSPECIFIED), ACN_SDT_MULTICAST_PORT);
        socket.bind(&socket_addr.into())?;
        Ok(socket)
    } else {
        let socket = Socket::new(Domain::IPV6, Type::DGRAM, Some(Protocol::UDP))?;

        // Multiple different processes might want to listen to the sACN stream so therefore need to allow re-using the ACN port.
        socket.set_reuse_port(true)?;
        socket.set_reuse_address(true)?;

        let socket_addr =
            SocketAddr::new(IpAddr::V6(Ipv6Addr::UNSPECIFIED), ACN_SDT_MULTICAST_PORT);
        socket.bind(&socket_addr.into())?;
        Ok(socket)
    }
}

/// Joins the multicast group with the given address using the given socket.
///
/// Arguments:
/// socket: The socket to join to the multicast group.
/// addr:   The address of the multicast group to join.
///
/// # Errors
/// Will return an error if the given socket cannot be joined to the given multicast group address.
///     See join_multicast_v4[fn.join_multicast_v4.Socket] and join_multicast_v6[fn.join_multicast_v6.Socket]
///
/// Will return an IpVersionError if addr and interface_addr are not the same IP version.
#[cfg(not(target_os = "windows"))]
fn join_unix_multicast(socket: &Socket, addr: SockAddr, interface_addr: IpAddr) -> Result<()> {
    match addr.family() as i32 {
        // Cast required because AF_INET is defined in libc in terms of a c_int (i32) but addr.family returns using u16.
        AF_INET => match addr.as_socket_ipv4() {
            Some(a) => match interface_addr {
                IpAddr::V4(ref interface_v4) => {
                    socket
                        .join_multicast_v4(a.ip(), interface_v4)
                        .map_err(|e| {
                            SacnError::Io(std::io::Error::new(
                                e.kind(),
                                "Failed to join IPv4 multicast",
                            ))
                        })?;
                }
                IpAddr::V6(ref _interface_v6) => {
                    return Err(SacnError::IpVersionError());
                }
            },
            None => {
                return Err(SacnError::UnsupportedIpVersion("IP version recognised as AF_INET but not actually usable as AF_INET so must be unknown type".to_string()));
            }
        },
        AF_INET6 => match addr.as_socket_ipv6() {
            Some(a) => {
                socket.join_multicast_v6(a.ip(), 0).map_err(|e| {
                    SacnError::Io(std::io::Error::new(
                        e.kind(),
                        "Failed to join IPv6 multicast",
                    ))
                })?;
            }
            None => {
                return Err(SacnError::UnsupportedIpVersion("IP version recognised as AF_INET6 but not actually usable as AF_INET6 so must be unknown type".to_string()));
            }
        },
        x => {
            return Err(SacnError::UnsupportedIpVersion(format!("IP version not recognised as AF_INET (Ipv4) or AF_INET6 (Ipv6) - family value (as i32): {}", x).to_string()));
        }
    };

    Ok(())
}

/// Leaves the multicast group with the given address using the given socket.
///
/// Arguments:
/// socket: The socket to leave the multicast group.
/// addr:   The address of the multicast group to leave.
///
/// # Errors
/// Will return an error if the given socket cannot leave the given multicast group address.
///     See leave_multicast_v4[fn.leave_multicast_v4.Socket] and leave_multicast_v6[fn.leave_multicast_v6.Socket]
///
/// Will return an IpVersionError if addr and interface_addr are not the same IP version.
#[cfg(not(target_os = "windows"))]
fn leave_unix_multicast(socket: &Socket, addr: SockAddr, interface_addr: IpAddr) -> Result<()> {
    match addr.family() as i32 {
        // Cast required because AF_INET is defined in libc in terms of a c_int (i32) but addr.family returns using u16.
        AF_INET => match addr.as_socket_ipv4() {
            Some(a) => match interface_addr {
                IpAddr::V4(ref interface_v4) => {
                    socket
                        .leave_multicast_v4(a.ip(), interface_v4)
                        .map_err(|e| {
                            SacnError::Io(std::io::Error::new(
                                e.kind(),
                                "Failed to leave IPv4 multicast",
                            ))
                        })?;
                }
                IpAddr::V6(ref _interface_v6) => {
                    return Err(SacnError::IpVersionError());
                }
            },
            None => {
                return Err(SacnError::UnsupportedIpVersion("IP version recognised as AF_INET but not actually usable as AF_INET so must be unknown type".to_string()));
            }
        },
        AF_INET6 => match addr.as_socket_ipv6() {
            Some(a) => {
                socket.leave_multicast_v6(a.ip(), 0).map_err(|e| {
                    SacnError::Io(std::io::Error::new(
                        e.kind(),
                        "Failed to leave IPv6 multicast",
                    ))
                })?;
            }
            None => {
                return Err(SacnError::UnsupportedIpVersion("IP version recognised as AF_INET6 but not actually usable as AF_INET6 so must be unknown type".to_string()));
            }
        },
        x => {
            return Err(SacnError::UnsupportedIpVersion(format!("IP version not recognised as AF_INET (Ipv4) or AF_INET6 (Ipv6) - family value (as i32): {}", x).to_string()));
        }
    };

    Ok(())
}

/// Creates a new Socket2 socket bound to the given address.
///
/// Returns the created socket.
///
/// Arguments:
/// addr: The address that the newly created socket should bind to.
///
/// # Errors
/// Will return an error if the socket cannot be created, see (Socket::new)[fn.new.Socket].
///
/// Will return an error if the socket cannot be bound to the given address, see (bind)[fn.bind.Socket].
#[cfg(target_os = "windows")]
fn create_win_socket(addr: SocketAddr) -> Result<Socket> {
    if addr.is_ipv4() {
        let socket = Socket::new(Domain::IPV4, Type::DGRAM, Some(Protocol::UDP))?;

        socket.set_reuse_address(true)?;
        socket.bind(&SockAddr::from(addr))?;
        Ok(socket)
    } else {
        let socket = Socket::new(Domain::IPV6, Type::DGRAM, Some(Protocol::UDP))?;

        socket.set_reuse_address(true)?;
        socket.bind(&SockAddr::from(addr))?;
        Ok(socket)
    }
}

/// Joins the multicast group with the given address using the given socket on the windows operating system.
///
/// Note that Ipv6 is currently unsupported.
///
/// Arguments:
/// socket: The socket to join to the multicast group.
/// addr:   The address of the multicast group to join.
///
/// # Errors
/// Will return an error if the given socket cannot be joined to the given multicast group address.
///     See join_multicast_v4[fn.join_multicast_v4.Socket] and join_multicast_v6[fn.join_multicast_v6.Socket]
///
/// Will return OsOperationUnsupported error if attempt to leave an Ipv6 multicast group as all Ipv6 multicast operations are currently unsupported in Rust on Windows.
#[cfg(target_os = "windows")]
fn join_win_multicast(socket: &Socket, addr: SockAddr, interface_addr: IpAddr) -> Result<()> {
    match addr.family() as i32 {
        // Cast required because AF_INET is defined in libc in terms of a c_int (i32) but addr.family returns using u16.
        AF_INET => match addr.as_socket_ipv4() {
            Some(a) => match interface_addr {
                IpAddr::V4(ref interface_v4) => {
                    socket
                        .join_multicast_v4(a.ip(), interface_v4)
                        .map_err(|e| {
                            SacnError::Io(std::io::Error::new(
                                e.kind(),
                                "Failed to join IPv4 multicast",
                            ))
                        })?;
                }
                IpAddr::V6(ref _interface_v6) => {
                    return Err(SacnError::IpVersionError());
                }
            },
            None => {
                return Err(SacnError::UnsupportedIpVersion("IP version recognised as AF_INET but not actually usable as AF_INET so must be unknown type".to_string()));
            }
        },
        AF_INET6 => match addr.as_socket_ipv6() {
            Some(a) => {
                socket.join_multicast_v6(a.ip(), 0).map_err(|e| {
                    SacnError::Io(std::io::Error::new(
                        e.kind(),
                        "Failed to join IPv6 multicast",
                    ))
                })?;
            }
            None => {
                return Err(SacnError::UnsupportedIpVersion("IP version recognised as AF_INET6 but not actually usable as AF_INET6 so must be unknown type".to_string()));
            }
        },
        x => {
            return Err(SacnError::UnsupportedIpVersion(format!("IP version not recognised as AF_INET (Ipv4) or AF_INET6 (Ipv6) - family value (as i32): {x}").to_string()));
        }
    };

    Ok(())
}

/// Leaves the multicast group with the given address using the given socket.
///
/// Note that Ipv6 is currently unsupported.
///
/// Arguments:
/// socket: The socket to leave the multicast group.
/// addr:   The address of the multicast group to leave.
///
/// # Errors
/// Will return an error if the given socket cannot leave the given multicast group address.
///     See leave_multicast_v4[fn.leave_multicast_v4.Socket] and leave_multicast_v6[fn.leave_multicast_v6.Socket]
///
/// Will return OsOperationUnsupported error if attempt to leave an Ipv6 multicast group as all Ipv6 multicast operations are currently unsupported in Rust on Windows.
#[cfg(target_os = "windows")]
fn leave_win_multicast(socket: &Socket, addr: SockAddr) -> Result<()> {
    match addr.family() as i32 {
        // Cast required because AF_INET is defined in libc in terms of a c_int (i32) but addr.family returns using u16.
        AF_INET => match addr.as_socket_ipv4() {
            Some(a) => {
                socket
                    .leave_multicast_v4(a.ip(), &Ipv4Addr::new(0, 0, 0, 0))
                    .map_err(|e| {
                        SacnError::Io(std::io::Error::new(
                            e.kind(),
                            "Failed to leave IPv4 multicast",
                        ))
                    })?;
            }
            None => {
                return Err(SacnError::UnsupportedIpVersion("IP version recognised as AF_INET but not actually usable as AF_INET so must be unknown type".to_string()));
            }
        },
        AF_INET6 => match addr.as_socket_ipv6() {
            Some(_) => {
                return Err(SacnError::OsOperationUnsupported(
                    "IPv6 multicast is currently unsupported on Windows".to_string(),
                ));
            }
            None => {
                return Err(SacnError::UnsupportedIpVersion("IP version recognised as AF_INET6 but not actually usable as AF_INET6 so must be unknown type".to_string()));
            }
        },
        x => {
            return Err(SacnError::UnsupportedIpVersion(format!("IP version not recognised as AF_INET (Ipv4) or AF_INET6 (Ipv6) - family value (as i32): {x}").to_string()));
        }
    };

    Ok(())
}

/// Stores a sequence number and a timestamp.
///
/// Used internally within SequenceNumbering for tracking the last received timestamps of each packet-type, source, universe combination.
///
/// This is then used to workout timeouts to trigger network data loss as per ANSI E1.31-2018 Section 6.7.1.
#[derive(Copy, Clone)]
struct TimedStampedSeqNo {
    sequence_number: u8,
    last_recv: Instant,
}

impl TimedStampedSeqNo {
    fn new(sequence_number: u8, last_recv: Instant) -> TimedStampedSeqNo {
        TimedStampedSeqNo {
            sequence_number,
            last_recv,
        }
    }
}

/// Stores information about the current expected sequence numbers for each source, universe and packet type.
///
/// Also handles timeouts of sources.
///
/// Abstracts over the internal data-structures/mechanisms used allowing them be changed.
struct SequenceNumbering {
    /// The sequence numbers used for data packets, keeps a reference of the last sequence number received for each universe.
    /// Sequence numbers are always in the range [0, 255] inclusive.
    /// Each type of packet is tracked differently with respect to sequence numbers as per ANSI E1.31-2018 Section 6.7.2 Sequence Numbering.
    /// The uuid refers to the source that is sending the data.
    data_sequences: HashMap<Uuid, HashMap<u16, TimedStampedSeqNo>>,

    /// The sequence numbers used for synchronisation packets, keeps a reference of the last sequence number received for each universe.
    /// Sequence numbers are always in the range [0, 255] inclusive.
    /// Each type of packet is tracked differently with respect to sequence numbers as per ANSI E1.31-2018 Section 6.7.2 Sequence Numbering.
    /// The uuid refers to the source that is sending the data.
    sync_sequences: HashMap<Uuid, HashMap<u16, TimedStampedSeqNo>>,
}

impl SequenceNumbering {
    /// Creates a new SequenceNumbering for tracking sequence numbers for the various types of packets.
    ///
    /// This implementation uses HashMaps internally to allow O(1) checking and updating of sequence numbers.
    fn new() -> SequenceNumbering {
        SequenceNumbering {
            data_sequences: HashMap::new(),
            sync_sequences: HashMap::new(),
        }
    }

    /// Clears the sequence number records completely removing all sources/universes for all types of packet.
    fn clear(&mut self) {
        self.data_sequences.clear();
        self.sync_sequences.clear();
    }

    /// Checks the timeouts for all packet types, sources and universes with sequence numbers registed.
    /// Removes any universes for which the last_recv time was at least the given timeout amount of time ago.
    /// Any sources which have no universes after this operation are also removed.
    ///
    /// #Arguments
    ///
    /// announce_timeout: A flag, if true it indicates than a UniverseTimeout error should be thrown if a universe times out on a source.
    fn check_timeouts(&mut self, announce_timeout: bool) -> Result<()> {
        check_timeouts(
            &mut self.data_sequences,
            E131_NETWORK_DATA_LOSS_TIMEOUT,
            announce_timeout,
        )?;
        check_timeouts(
            &mut self.sync_sequences,
            E131_NETWORK_DATA_LOSS_TIMEOUT,
            announce_timeout,
        )
    }

    /// Checks the sequence number is correct for a data packet with the given sequence_number and universe from the given source with given cid.
    /// Uses the given source_limit to check that it isn't exceeded.
    ///
    /// Returns Ok(()) if the packet is detected in-order.
    ///
    /// # Arguments
    /// source_limit: The limit on the number of sources which are allowed, None indicates no limit, if there is a limit then a SourcesExceededError may be returned.
    ///
    /// cid:    The Uuid of the source that send the packet.
    ///
    /// sequence_number: The sequence number of the packet to check.
    ///
    /// universe: The data universe of the packet.
    ///
    /// # Errors
    /// Returns an OutOfSequence error if a packet is received out of order as detected by the different between
    /// the packets sequence number and the expected sequence number as specified in ANSI E1.31-2018 Section 6.7.2 Sequence Numbering.
    ///
    /// Return a SourcesExceededError if the cid of the source is new and would cause the number of sources to exceed the given source_limit.
    fn check_data_seq_number(
        &mut self,
        source_limit: Option<usize>,
        cid: Uuid,
        sequence_number: u8,
        universe: u16,
        announce_timeout: bool,
    ) -> Result<()> {
        check_seq_number(
            &mut self.data_sequences,
            source_limit,
            cid,
            sequence_number,
            universe,
            announce_timeout,
        )
    }

    /// Checks the sequence number is correct for a sync packet with the given sequence_number and universe from the given source with given cid.
    /// Uses the given source_limit to check that it isn't exceeded.
    ///
    /// Returns Ok(()) if the packet is detected in-order.
    ///
    /// # Arguments
    /// source_limit: The limit on the number of sources which are allowed, None indicates no limit, if there is a limit then a SourcesExceededError may be returned.
    ///
    /// cid:    The Uuid of the source that send the packet.
    ///
    /// sequence_number: The sequence number of the packet to check.
    ///
    /// universe: The sync universe of the packet
    ///
    /// # Errors
    /// Returns an OutOfSequence error if a packet is received out of order as detected by the different between
    /// the packets sequence number and the expected sequence number as specified in ANSI E1.31-2018 Section 6.7.2 Sequence Numbering.
    ///
    /// Return a SourcesExceededError if the cid of the source is new and would cause the number of sources to exceed the given source_limit.
    fn check_sync_seq_number(
        &mut self,
        source_limit: Option<usize>,
        cid: Uuid,
        sequence_number: u8,
        sync_uni: u16,
        announce_timeout: bool,
    ) -> Result<()> {
        check_seq_number(
            &mut self.sync_sequences,
            source_limit,
            cid,
            sequence_number,
            sync_uni,
            announce_timeout,
        )
    }

    /// Removes the sequence number tracking for the given source / universe combination.
    /// This applies to both data and sync packets.
    ///
    /// # Arguments:
    ///
    /// src_cid: The CID of the source to remove the sequence numbers of.
    ///
    /// universe: The universe being sent by the source from which to remove the sequence numbers.
<<<<<<< HEAD
    ///
=======
>>>>>>> 3e71c50c
    fn remove_seq_numbers(&mut self, src_cid: Uuid, universe: u16) -> Result<()> {
        remove_source_universe_seq(&mut self.data_sequences, src_cid, universe)?;
        remove_source_universe_seq(&mut self.sync_sequences, src_cid, universe)
    }
}

/// Checks the given sequence number for the given universe against the given expected sequence numbers.
///
/// Returns Ok(()) if the packet is detected in-order.
///
/// # Arguments
/// src_sequences: A mutable hashmap which relates sources identified by Uuid to another hashmap which itself relates universes to sequence numbers. The given hashmap of
///                 sequences should be for the specific packet-type being checked as different packet-types have their own sequence numbers even from the same source.
/// source_limit: The limit on the number of sources which are allowed, None indicates no limit, if there is a limit then a SourcesExceededError may be returned.
/// cid:    The Uuid of the source that send the packet.
/// sequence_number: The sequence number of the packet to check.
/// universe: The universe of the packet (this is the data universe for data packets and the sync universe for synchronisation packets).
///
/// # Errors
/// Returns an OutOfSequence error if a packet is received out of order as detected by the different between
/// the packets sequence number and the expected sequence number as specified in ANSI E1.31-2018 Section 6.7.2 Sequence Numbering.
///
/// Return a SourcesExceededError if the cid of the source is new and would cause the number of sources to exceed the given source_limit.
fn check_seq_number(
    src_sequences: &mut HashMap<Uuid, HashMap<u16, TimedStampedSeqNo>>,
    source_limit: Option<usize>,
    cid: Uuid,
    sequence_number: u8,
    universe: u16,
    announce_timeout: bool,
) -> Result<()> {
    // Check all the timeouts at the start.
    // This is done for all sources/universes rather than just the source that sent the packet because a completely dead (no packets being sent) universe
    // would not be removed otherwise and would continue to take up space. This comes at the cost of increased processing time complexity as each
    // source is checked every time.
    check_timeouts(
        src_sequences,
        E131_NETWORK_DATA_LOSS_TIMEOUT,
        announce_timeout,
    )?;
    if src_sequences.get(&cid).is_none() {
        // New source not previously received from.
        if source_limit.is_none() || src_sequences.len() < source_limit.unwrap() {
            src_sequences.insert(cid, HashMap::new());
        } else {
            return Err(SacnError::SourcesExceededError(src_sequences.len()));
        }
    };

    let expected_seq = match src_sequences.get(&cid) {
        Some(src) => {
            match src.get(&universe) {
                // Get the sequence number within the source for the specific universe.
                Some(s) => {
                    // Indicates that the source / universe combination is known.
                    *s
                }
                None => {
                    // Indicates that this is the first time (or the first time since it timed out) the universe has been received from this source.
                    TimedStampedSeqNo::new(INITIAL_SEQUENCE_NUMBER, Instant::now())
                }
            }
        }
        None => {
            // Previously checked that cid is present (and added if not), if None is returned now it indicates that between that check and this
            // function the cid key value has been removed. This can only happen if there is a memory corruption/thread-interleaving or similar external
            // event which the receiver cannot be expected to handle / doesn't support.
            // The rust typing system forces this possibility to be acknowledged when in some languages this possibility would still exist but it would be hidden
            // within the code.
            // While a panic!() call here isn't ideal it shows the strength in the explictness of the rust system and points to an area of
            // potential later improvement within the code by not hiding the problem. As normal if the panic must be caught then rust allows this later on by utilising
            // a mechanism such as catch unwind https://doc.rust-lang.org/std/panic/fn.catch_unwind.html.
            // Another possibility here could be to retry the method but this could end with an infinite loop.
            // Returning an error could also be done but that could confuse error handling as this should not occur and the receiver would be in an inconsistent
            // state.
            panic!();
        }
    };

    let seq_diff: isize = (sequence_number as isize) - (expected_seq.sequence_number as isize);

    if seq_diff <= E131_SEQ_DIFF_DISCARD_UPPER_BOUND && seq_diff > E131_SEQ_DIFF_DISCARD_LOWER_BOUND
    {
        // Reject the out of order packet as per ANSI E1.31-2018 Section 6.7.2 Sequence Numbering.
        return Err(SacnError::OutOfSequence(
            sequence_number,
            expected_seq.sequence_number,
            seq_diff,
        ));
    }

    match src_sequences.get_mut(&cid) {
        Some(src) => {
            // Replace the old sequence number with the new and reset the timeout.
            src.insert(
                universe,
                TimedStampedSeqNo::new(sequence_number, Instant::now()),
            );
        }
        None => {
            // See previous node regarding panic previously in this method.
            panic!();
        }
    };

    Ok(())
}

/// Checks the timeouts for all sources and universes for the given sequences.
/// Removes any universes for which the last_recv time was at least the given timeout amount of time ago.
/// Any sources which have no universes after this operation are also removed.
///
/// #Arguments
///
/// src_sequences: The source sequence numbers to check the timeout of.
///
/// timeout: The exclusive length of time permitted since a source last sent on a universe.
///     If the time elapsed since the last received data that is equal to or great than the timeout then the source is said to have timed out.
fn check_timeouts(
    src_sequences: &mut HashMap<Uuid, HashMap<u16, TimedStampedSeqNo>>,
    timeout: Duration,
    announce_timeout: bool,
) -> Result<()> {
    if announce_timeout {
        let mut timedout_src_id: Option<Uuid> = None;
        let mut timedout_uni: Option<u16> = None;
        for (src_id, universes) in src_sequences.iter_mut() {
            for (uni, seq_num) in universes.iter() {
                if seq_num.last_recv.elapsed() >= timeout {
                    timedout_src_id = Some(*src_id);
                    timedout_uni = Some(*uni);
                    break;
                }
            }
            if timedout_uni.is_none() {
                break;
            }
        }
        if let Some(uni_to_remove) = timedout_uni {
            // If None then it indicates nothing timed out.
            let src_universes = src_sequences.get_mut(&timedout_src_id.unwrap());

            if let Some(universes) = src_universes {
                universes.remove(&uni_to_remove);
                if universes.is_empty() {
                    // Remove source if all its universes have timed out
                    src_sequences.remove(&timedout_src_id.unwrap());
                }
                return Err(SacnError::UniverseTimeout(
                    timedout_src_id.unwrap(),
                    uni_to_remove,
                ));
            }
        }

        Ok(())
    } else {
        for (_src_id, universes) in src_sequences.iter_mut() {
            universes.retain(|_uni, seq_num| seq_num.last_recv.elapsed() < timeout);
        }
        // Remove all empty sources.
        src_sequences.retain(|_src_id, universes| !universes.is_empty());
        Ok(())
    }
}

/// Removes the sequence number entry from the given sequences for the given source cid and universe.
///
/// This removes the source entirely if there are no universes left.
///
/// # Arguments
/// src_sequences: The sequence numbers for each source and universe.
///
/// src_cid:       The CID for the source to remove the universe from.
///
/// universe:      The universe to remove from the source.
///
/// # Errors
/// Returns a SourceNotFound error if the given src_cid isn't in the given collection of sources/sequence-numbers.
///
/// Returns a UniverseNotFound error if the given universe isn't registered to the given source and so cannot be removed.
fn remove_source_universe_seq(
    src_sequences: &mut HashMap<Uuid, HashMap<u16, TimedStampedSeqNo>>,
    src_cid: Uuid,
    universe: u16,
) -> Result<()> {
    match src_sequences.get_mut(&src_cid) {
        Some(x) => {
            match x.remove(&universe) {
                Some(_) => {
                    if x.is_empty() {
                        // Remove the source if there are no universes registered to it.
                        match src_sequences.remove(&src_cid) {
                            Some(_x) => Ok(()),
                            None => Err(SacnError::SourceNotFound(src_cid)),
                        }
                    } else {
                        Ok(())
                    }
                }
                None => Err(SacnError::UniverseNotFound(universe)),
            }
        }
        None => Err(SacnError::SourceNotFound(src_cid)),
    }
}

/// The default merge action for the receiver.
///
/// This discarding of the old data is the default action for compliance as specified in ANSI E1.31-2018, Section 11.2.1.
///
/// This can be changed if required as part of the mechanism described in ANSI E1.31-2018, Section 6.2.3.4 Requirements for Merging and Arbitrating.
///
/// The first argument (i) is the existing data, n is the new data.
/// This function is only valid if both inputs have the same universe, sync addr, start_code and the data contains at least the first value (the start code).
/// If this doesn't hold an error will be returned.
/// Other merge functions may allow merging different start codes or not check for them.
pub fn discard_lowest_priority_then_previous(i: &DMXData, n: &DMXData) -> Result<DMXData> {
    if i.priority > n.priority {
        return Ok(i.clone());
    }
    Ok(n.clone())
}

/// Performs a highest takes priority (HTP) (per byte) DMX merge of data.
///
/// Note this merge is done within the explicit priority, if i or n has an explicitly higher priority it will always take precedence before this HTP merge is attempted.
/// If either data has the preview flag set then the result will have the preview flag set.
///
/// Given as an example of a possible merge algorithm.
///
/// The first argument (i) is the existing data, n is the new data.
///
/// This function is only valid if both inputs have the same universe, sync addr, start_code and the data contains at least the first value (the start code).
/// If this doesn't hold an error will be returned.
/// Other merge functions may allow merging different start codes or not check for them.
pub fn htp_dmx_merge(i: &DMXData, n: &DMXData) -> Result<DMXData> {
    if i.values.is_empty()
        || n.values.is_empty()
        || i.universe != n.universe
        || i.values[0] != n.values[0]
        || i.sync_uni != n.sync_uni
    {
        return Err(SacnError::DmxMergeError());
    }

    if i.priority > n.priority {
        return Ok(i.clone());
    } else if n.priority > i.priority {
        return Ok(n.clone());
    }
    // Must have same priority.

    let mut r: DMXData = DMXData {
        universe: i.universe,
        values: Vec::new(),
        sync_uni: i.sync_uni,
        priority: i.priority,
        src_cid: None,
        preview: i.preview || n.preview, // If either data is preview then mark the result as preview.
        recv_timestamp: i.recv_timestamp,
    };

    let mut i_iter = i.values.iter();
    let mut n_iter = n.values.iter();

    let mut i_val = i_iter.next();
    let mut n_val = n_iter.next();

    while (i_val.is_some()) || (n_val.is_some()) {
        if let (Some(&i), Some(&n)) = (i_val, n_val) {
            r.values.push(max(i, n));
        } else if let Some(&i) = i_val
            && n_val.is_none()
        {
            r.values.push(i);
        } else if let Some(&n) = n_val
            && i_val.is_none()
        {
            r.values.push(n);
        }

        i_val = i_iter.next();
        n_val = n_iter.next();
    }

    Ok(r)
}

#[cfg(test)]
mod test {
    use super::*;

    use std::borrow::Cow;
    use std::net::{IpAddr, Ipv4Addr, SocketAddr};
    use std::time::Instant;

    use uuid::Uuid;

    const TEST_DATA_SINGLE_UNIVERSE: [u8; 512] = [
        1, 2, 3, 4, 5, 6, 7, 8, 9, 10, 11, 12, 13, 14, 15, 16, 17, 18, 19, 20, 0, 0, 0, 0, 0, 0, 0,
        0, 0, 0, 0, 0, 0, 0, 0, 0, 0, 0, 0, 0, 0, 0, 0, 0, 0, 0, 0, 0, 0, 0, 0, 0, 0, 0, 0, 0, 0,
        0, 0, 0, 0, 0, 0, 0, 0, 0, 0, 0, 0, 0, 0, 0, 0, 0, 0, 0, 0, 0, 0, 0, 0, 0, 0, 0, 0, 0, 0,
        0, 0, 0, 0, 0, 0, 0, 0, 0, 0, 0, 0, 100, 1, 2, 3, 4, 5, 6, 7, 8, 9, 10, 11, 12, 13, 14, 15,
        16, 17, 18, 19, 20, 0, 0, 0, 0, 0, 0, 0, 0, 0, 0, 0, 0, 0, 0, 0, 0, 0, 0, 0, 0, 0, 0, 0, 0,
        0, 0, 0, 0, 0, 0, 0, 0, 0, 0, 0, 0, 0, 0, 0, 0, 0, 0, 0, 0, 0, 0, 0, 0, 0, 0, 0, 0, 0, 0,
        0, 0, 0, 0, 0, 0, 0, 0, 0, 0, 0, 0, 0, 0, 0, 0, 0, 0, 0, 0, 0, 0, 0, 0, 0, 100, 1, 2, 3, 4,
        5, 6, 7, 8, 9, 10, 11, 12, 13, 14, 15, 16, 17, 18, 19, 20, 0, 0, 0, 0, 0, 0, 0, 0, 0, 0, 0,
        0, 0, 0, 0, 0, 0, 0, 0, 0, 0, 0, 0, 0, 0, 0, 0, 0, 0, 0, 0, 0, 0, 0, 0, 0, 0, 0, 0, 0, 0,
        0, 0, 0, 0, 0, 0, 0, 0, 0, 0, 0, 0, 0, 0, 0, 0, 0, 0, 0, 0, 0, 0, 0, 0, 0, 0, 0, 0, 0, 0,
        0, 0, 0, 0, 0, 0, 0, 0, 100, 1, 2, 3, 4, 5, 6, 7, 8, 9, 10, 11, 12, 13, 14, 15, 16, 17, 18,
        19, 20, 0, 0, 0, 0, 0, 0, 0, 0, 0, 0, 0, 0, 0, 0, 0, 0, 0, 0, 0, 0, 0, 0, 0, 0, 0, 0, 0, 0,
        0, 0, 0, 0, 0, 0, 0, 0, 0, 0, 0, 0, 0, 0, 0, 0, 0, 0, 0, 0, 0, 0, 0, 0, 0, 0, 0, 0, 0, 0,
        0, 0, 0, 0, 0, 0, 0, 0, 0, 0, 0, 0, 0, 0, 0, 0, 0, 0, 0, 0, 0, 100, 1, 2, 3, 4, 5, 6, 7, 8,
        9, 10, 11, 12, 13, 14, 15, 16, 17, 18, 19, 20, 0, 0, 0, 0, 0, 0, 0, 0, 0, 0, 0, 0, 0, 0, 0,
        0, 0, 0, 0, 0, 0, 0, 0, 0, 0, 0, 0, 0, 0, 0, 0, 0, 0, 0, 0, 0, 0, 0, 0, 0, 0, 0, 0, 0, 0,
        0, 0, 0, 0, 0, 0, 0, 0, 0, 0, 0, 0, 0, 0, 0, 0, 0, 0, 0, 0, 0, 0, 0, 0, 0, 0, 0, 0, 0, 0,
        0, 0, 0, 0, 100, 1, 2, 3, 4, 5, 6, 7, 8, 9, 10, 11, 12,
    ];

    #[test]
    fn test_handle_single_page_discovery_packet() {
        let addr = SocketAddr::new(IpAddr::V4(Ipv4Addr::LOCALHOST), ACN_SDT_MULTICAST_PORT);

        let mut dmx_rcv = SacnReceiver::with_ip(addr, None).unwrap();

        let name = "Test Src 1";
        let page: u8 = 0;
        let last_page: u8 = 0;
        let universes: Vec<u16> = vec![0, 1, 2, 3, 4, 5];

        let discovery_pkt: UniverseDiscoveryPacketFramingLayer =
            UniverseDiscoveryPacketFramingLayer {
                source_name: name.into(),

                // Universe discovery layer.
                data: UniverseDiscoveryPacketUniverseDiscoveryLayer {
                    page: page,

                    // The number of the final page.
                    last_page: last_page,

                    // List of universes.
                    universes: universes.clone().into(),
                },
            };
        let res: Option<String> = dmx_rcv.handle_universe_discovery_packet(discovery_pkt);

        assert!(res.is_some());
        assert_eq!(res.unwrap(), name);

        assert_eq!(dmx_rcv.discovered_sources.len(), 1);

        assert_eq!(dmx_rcv.discovered_sources[0].name, name);
        assert_eq!(dmx_rcv.discovered_sources[0].last_page, last_page);
        assert_eq!(dmx_rcv.discovered_sources[0].pages.len(), 1);
        assert_eq!(dmx_rcv.discovered_sources[0].pages[0].page, page);
        assert_eq!(dmx_rcv.discovered_sources[0].pages[0].universes, universes);
    }

    #[test]
    fn test_handle_multi_page_discovery_packet() {
        let addr = SocketAddr::new(IpAddr::V4(Ipv4Addr::LOCALHOST), ACN_SDT_MULTICAST_PORT);

        let mut dmx_rcv = SacnReceiver::with_ip(addr, None).unwrap();

        let name = "Test Src 1";
        let last_page: u8 = 1;
        let mut universes_page_1: Vec<u16> = Vec::new();
        let mut universes_page_2: Vec<u16> = Vec::new();

        for i in 1..513 {
            universes_page_1.push(i);
        }

        for i in 513..1024 {
            universes_page_2.push(i);
        }

        let discovery_pkt_1: UniverseDiscoveryPacketFramingLayer =
            UniverseDiscoveryPacketFramingLayer {
                source_name: name.into(),

                // Universe discovery layer.
                data: UniverseDiscoveryPacketUniverseDiscoveryLayer {
                    page: 0,

                    // The number of the final page.
                    last_page,

                    // List of universes.
                    universes: universes_page_1.clone().into(),
                },
            };

        let discovery_pkt_2: UniverseDiscoveryPacketFramingLayer =
            UniverseDiscoveryPacketFramingLayer {
                source_name: name.into(),

                // Universe discovery layer.
                data: UniverseDiscoveryPacketUniverseDiscoveryLayer {
                    page: 1,

                    // The number of the final page.
                    last_page,

                    // List of universes.
                    universes: universes_page_2.clone().into(),
                },
            };
        let res: Option<String> = dmx_rcv.handle_universe_discovery_packet(discovery_pkt_1);

        assert!(res.is_none()); // Should be none because first packet isn't complete as its only the first page.

        let res2: Option<String> = dmx_rcv.handle_universe_discovery_packet(discovery_pkt_2);

        assert!(res2.is_some()); // Source should be discovered because the second and last page is now received.
        assert_eq!(res2.unwrap(), name);

        assert_eq!(dmx_rcv.discovered_sources.len(), 1);

        assert_eq!(dmx_rcv.discovered_sources[0].name, name);
        assert_eq!(dmx_rcv.discovered_sources[0].last_page, last_page);
        assert_eq!(dmx_rcv.discovered_sources[0].pages.len(), 2);
        assert_eq!(dmx_rcv.discovered_sources[0].pages[0].page, 0);
        assert_eq!(dmx_rcv.discovered_sources[0].pages[1].page, 1);
        assert_eq!(
            dmx_rcv.discovered_sources[0].pages[0].universes,
            universes_page_1
        );
        assert_eq!(
            dmx_rcv.discovered_sources[0].pages[1].universes,
            universes_page_2
        );
    }

    #[test]
    fn test_store_retrieve_waiting_data() {
        let addr = SocketAddr::new(IpAddr::V4(Ipv4Addr::LOCALHOST), ACN_SDT_MULTICAST_PORT);

        let mut dmx_rcv = SacnReceiver::with_ip(addr, None).unwrap();

        let sync_uni: u16 = 1;
        let universe: u16 = 1;
        let vals: Vec<u8> = vec![0, 1, 2, 3, 4, 5, 6, 7, 8, 9];

        let dmx_data = DMXData {
            universe: universe,
            values: vals.clone(),
            sync_uni: sync_uni,
            priority: 100,
            src_cid: None,
            preview: false,
            recv_timestamp: Instant::now(),
        };

        dmx_rcv.store_waiting_data(dmx_data).unwrap();

        let res: Vec<DMXData> = dmx_rcv.rtrv_waiting_data(sync_uni);

        assert_eq!(res.len(), 1);
        assert_eq!(res[0].universe, universe);
        assert_eq!(res[0].sync_uni, sync_uni);
        assert_eq!(res[0].values, vals);
    }

    #[test]
    fn test_store_2_retrieve_1_waiting_data() {
        let addr = SocketAddr::new(IpAddr::V4(Ipv4Addr::LOCALHOST), ACN_SDT_MULTICAST_PORT);

        let mut dmx_rcv = SacnReceiver::with_ip(addr, None).unwrap();

        let sync_uni: u16 = 1;
        let universe: u16 = 1;
        let vals: Vec<u8> = vec![0, 1, 2, 3, 4, 5, 6, 7, 8, 9];

        let dmx_data = DMXData {
            universe: universe,
            values: vals.clone(),
            sync_uni: sync_uni,
            priority: 100,
            src_cid: None,
            preview: false,
            recv_timestamp: Instant::now(),
        };

        let dmx_data2 = DMXData {
            universe: universe + 1,
            values: vals.clone(),
            sync_uni: sync_uni + 1,
            priority: 100,
            src_cid: None,
            preview: false,
            recv_timestamp: Instant::now(),
        };

        dmx_rcv.store_waiting_data(dmx_data).unwrap();
        dmx_rcv.store_waiting_data(dmx_data2).unwrap();

        let res: Vec<DMXData> = dmx_rcv.rtrv_waiting_data(sync_uni);

        assert_eq!(res.len(), 1);
        assert_eq!(res[0].universe, universe);
        assert_eq!(res[0].sync_uni, sync_uni);
        assert_eq!(res[0].values, vals);
    }

    #[test]
    fn test_store_2_retrieve_2_waiting_data() {
        let addr = SocketAddr::new(IpAddr::V4(Ipv4Addr::LOCALHOST), ACN_SDT_MULTICAST_PORT);

        let mut dmx_rcv = SacnReceiver::with_ip(addr, None).unwrap();

        let sync_uni: u16 = 1;
        let universe: u16 = 1;
        let vals: Vec<u8> = vec![0, 1, 2, 3, 4, 5, 6, 7, 8, 9];

        let dmx_data = DMXData {
            universe: universe,
            values: vals.clone(),
            sync_uni: sync_uni,
            priority: 100,
            src_cid: None,
            preview: false,
            recv_timestamp: Instant::now(),
        };

        let vals2: Vec<u8> = vec![0, 9, 7, 3, 2, 4, 5, 6, 5, 1, 2, 3];

        let dmx_data2 = DMXData {
            universe: universe + 1,
            values: vals2.clone(),
            sync_uni: sync_uni + 1,
            priority: 100,
            src_cid: None,
            preview: false,
            recv_timestamp: Instant::now(),
        };

        dmx_rcv.store_waiting_data(dmx_data).unwrap();
        dmx_rcv.store_waiting_data(dmx_data2).unwrap();

        let res: Vec<DMXData> = dmx_rcv.rtrv_waiting_data(sync_uni);

        assert_eq!(res.len(), 1);
        assert_eq!(res[0].universe, universe);
        assert_eq!(res[0].sync_uni, sync_uni);
        assert_eq!(res[0].values, vals);

        let res2: Vec<DMXData> = dmx_rcv.rtrv_waiting_data(sync_uni + 1);

        assert_eq!(res2.len(), 1);
        assert_eq!(res2[0].universe, universe + 1);
        assert_eq!(res2[0].sync_uni, sync_uni + 1);
        assert_eq!(res2[0].values, vals2);
    }

    #[test]
    fn test_store_2_same_universe_same_priority_waiting_data() {
        let addr = SocketAddr::new(IpAddr::V4(Ipv4Addr::LOCALHOST), ACN_SDT_MULTICAST_PORT);

        let mut dmx_rcv = SacnReceiver::with_ip(addr, None).unwrap();

        let sync_uni: u16 = 1;
        let universe: u16 = 1;
        let vals: Vec<u8> = vec![0, 1, 2, 3, 4, 5, 6, 7, 8, 9];

        let dmx_data = DMXData {
            universe: universe,
            values: vals.clone(),
            sync_uni: sync_uni,
            priority: 100,
            src_cid: None,
            preview: false,
            recv_timestamp: Instant::now(),
        };

        let vals2: Vec<u8> = vec![0, 9, 7, 3, 2, 4, 5, 6, 5, 1, 2, 3];

        let dmx_data2 = DMXData {
            universe: universe,
            values: vals2.clone(),
            sync_uni: sync_uni,
            priority: 100,
            src_cid: None,
            preview: false,
            recv_timestamp: Instant::now(),
        };

        dmx_rcv.store_waiting_data(dmx_data).unwrap();
        dmx_rcv.store_waiting_data(dmx_data2).unwrap();

        let res2: Vec<DMXData> = dmx_rcv.rtrv_waiting_data(sync_uni);

        assert_eq!(res2.len(), 1);
        assert_eq!(res2[0].universe, universe);
        assert_eq!(res2[0].sync_uni, sync_uni);
        assert_eq!(res2[0].values, vals2);

        assert_eq!(dmx_rcv.rtrv_waiting_data(sync_uni).len(), 0);
    }

    #[test]
    fn test_store_2_same_universe_diff_priority_waiting_data() {
        let addr = SocketAddr::new(IpAddr::V4(Ipv4Addr::LOCALHOST), ACN_SDT_MULTICAST_PORT);

        let mut dmx_rcv = SacnReceiver::with_ip(addr, None).unwrap();

        let sync_uni: u16 = 1;
        let universe: u16 = 1;
        let vals: Vec<u8> = vec![0, 1, 2, 3, 4, 5, 6, 7, 8, 9];

        let dmx_data = DMXData {
            universe: universe,
            values: vals.clone(),
            sync_uni: sync_uni,
            priority: 120,
            src_cid: None,
            preview: false,
            recv_timestamp: Instant::now(),
        };

        let vals2: Vec<u8> = vec![0, 9, 7, 3, 2, 4, 5, 6, 5, 1, 2, 3];

        let dmx_data2 = DMXData {
            universe: universe,
            values: vals2.clone(),
            sync_uni: sync_uni,
            priority: 100,
            src_cid: None,
            preview: false,
            recv_timestamp: Instant::now(),
        };

        dmx_rcv.store_waiting_data(dmx_data).unwrap();
        dmx_rcv.store_waiting_data(dmx_data2).unwrap(); // Won't be added as lower priority than already waiting data.

        let res: Vec<DMXData> = dmx_rcv.rtrv_waiting_data(sync_uni);

        assert_eq!(res.len(), 1);
        assert_eq!(res[0].universe, universe);
        assert_eq!(res[0].sync_uni, sync_uni);
        assert_eq!(res[0].values, vals);

        assert_eq!(dmx_rcv.rtrv_waiting_data(sync_uni).len(), 0);
    }

    /// Generates a data packet framing layer with arbitrary values except for the sequence number which is set to the given value.
    /// This is used for tests targeted at checking sequence number behaviour that don't care about other fields.
    /// The generated data packet framing layer has structure
    /// DataPacketFramingLayer {
    ///     source_name: "Source_A".into(),
    ///     priority: 100,
    ///     synchronization_address: <given sequence number>,
    ///     sequence_number: sequence_number,
    ///     preview_data: false,
    ///     stream_terminated: false,
    ///     force_synchronization: false,
    ///     universe: <given universe>,
    ///     data: DataPacketDmpLayer {
    ///         property_values: Cow::from(&TEST_DATA_SINGLE_UNIVERSE[0..]),
    ///     },
    /// }
    fn generate_data_packet_framing_layer_seq_num<'a>(
        universe: u16,
        sequence_number: u8,
    ) -> DataPacketFramingLayer<'a> {
        DataPacketFramingLayer {
            source_name: "Source_A".into(),
            priority: 100,
            synchronization_address: 0,
            sequence_number: sequence_number,
            preview_data: false,
            stream_terminated: false,
            force_synchronization: false,
            universe: universe,
            data: DataPacketDmpLayer {
                property_values: Cow::from(&TEST_DATA_SINGLE_UNIVERSE[0..]),
            },
        }
    }

    /// Generates a sync packet framing layer with arbitrary values except for the sequence number which is set to the given value.
    /// This is used for tests targeted at checking sequence number behaviour that don't care about other fields.
    /// The generated Generates a sync packet framing layer has structure:
    /// SynchronizationPacketFramingLayer {
    ///     sequence_number: <given sequence number>,
    ///     synchronization_address: <given synchronisation address>
    /// }
    fn generate_sync_packet_framing_layer_seq_num<'a>(
        sync_address: u16,
        sequence_number: u8,
    ) -> SynchronizationPacketFramingLayer {
        SynchronizationPacketFramingLayer {
            sequence_number: sequence_number,
            synchronization_address: sync_address,
        }
    }

    /// Creates a receiver and then makes it handle 2 data packets with sequence numbers 0 and 1 respectively.
    /// The receiver is then given a data packet with sequence number 0 which is the lower than the expected value of 2 so should be rejected.
    ///
    /// This shows that sequence numbers are correctly evaluated and packets rejected if the sequence number is too low for data packets.
    #[test]
    fn test_data_packet_sequence_number_below_expected() {
        const UNIVERSE1: u16 = 1;
        let addr = SocketAddr::new(IpAddr::V4(Ipv4Addr::LOCALHOST), ACN_SDT_MULTICAST_PORT);

        let mut dmx_rcv = SacnReceiver::with_ip(addr, None).unwrap();

        dmx_rcv.listen_universes(&[UNIVERSE1]).unwrap();

        let src_cid: Uuid = Uuid::from_bytes([
            0xef, 0x07, 0xc8, 0xdd, 0x00, 0x64, 0x44, 0x01, 0xa3, 0xa2, 0x45, 0x9e, 0xf8, 0xe6,
            0x14, 0x3e,
        ]);

        let data_packet = generate_data_packet_framing_layer_seq_num(UNIVERSE1, 0);
        let data_packet2 = generate_data_packet_framing_layer_seq_num(UNIVERSE1, 1);
        let data_packet3 = generate_data_packet_framing_layer_seq_num(UNIVERSE1, 0); // This data packet has a sequence number lower than the expected value of 2 so should be rejected.

        // Not interested in specific return values from this test, just assert the data is processed successfully.
        assert!(
            dmx_rcv
                .handle_data_packet(src_cid, data_packet)
                .unwrap()
                .is_some(),
            "Receiver incorrectly rejected first data packet"
        );
        assert!(
            dmx_rcv
                .handle_data_packet(src_cid, data_packet2)
                .unwrap()
                .is_some(),
            "Receiver incorrectly rejected second data packet"
        );

        // Check that the third data packet with the low sequence number is rejected correctly with the expected OutOfSequence error.
        match dmx_rcv.handle_data_packet(src_cid, data_packet3) {
            Err(SacnError::OutOfSequence(..)) => {
                assert!(
                    true,
                    "Receiver correctly rejected third data packet with correct error"
                );
            }
            Ok(_) => {
                assert!(false, "Receiver incorrectly accepted third data packet");
            }
            Err(e) => {
                assert!(
                    false,
                    "Receiver correctly rejected third data packet but with unexpected error: {}",
                    e
                );
            }
        }
    }

    /// Creates a receiver and then makes it handle 2 data packets with sequence numbers 0 and 1 respectively meaning the next expected sequence number should be 2.
    /// The receiver is then given a data packet with sequence number x.
    /// This is repeated for all x in [0, 255].
    ///
    /// This exhaustively checks that only sequence numbers outwith the reject range as specified by ANSI E1.31-2018 Section 6.7.2 are accepted for
    /// data packets specifically.
    #[test]
    fn test_data_packet_sequence_number_exhaustive() {
        const UNIVERSE1: u16 = 1;
        // The inclusive lower limit used for the sequence numbers tried. Chosen as the minimum value that can fit in an unsigned byte.
        const SEQ_NUM_LOWER_BOUND: u8 = 0;
        // The inclusive upper limit used for the sequence numbers tried. Chosen as the maximum value that can fit in an unsigned byte.
        const SEQ_NUM_UPPER_BOUND: u8 = 255;

        // The last sequence number received before the exhaustive checking.
        const LAST_SEQ_NUM: u8 = 1;

        // Reject range set as per ANSI E1.31-2018 Section 6.7.2 "Having first received a packet with sequence number A, a second packet with sequence number B
        // arrives. If, using signed 8-bit binary arithmetic, B - A is less than or equal to 0, but greater than -20, then
        // the packet containing sequence number B shall be deemed out of sequence and discarded."

        // The inclusive upper bound on the diff values (new_packet_seq_num - last_packet_seq_num) that will be rejected.
        const REJECT_RANGE_UPPER_BOUND: i16 = 0;

        // The exclusive lower bound on the diff values (new_packet_seq_num - last_packet_seq_num) that will be rejected.
        const REJECT_RANGE_LOWER_BOUND: i16 = -20;
        let addr = SocketAddr::new(IpAddr::V4(Ipv4Addr::LOCALHOST), ACN_SDT_MULTICAST_PORT);
        let src_cid: Uuid = Uuid::from_bytes([
            0xef, 0x07, 0xc8, 0xdd, 0x00, 0x64, 0x44, 0x01, 0xa3, 0xa2, 0x45, 0x9e, 0xf8, 0xe6,
            0x14, 0x3e,
        ]);

        for i in SEQ_NUM_LOWER_BOUND..SEQ_NUM_UPPER_BOUND {
            // Create the receiver.
            let mut dmx_rcv = SacnReceiver::with_ip(addr, None).unwrap();
            dmx_rcv.listen_universes(&[UNIVERSE1]).unwrap();

            // Generate the packets used to put the receiver in a known start state.
            let data_packet =
                generate_data_packet_framing_layer_seq_num(UNIVERSE1, LAST_SEQ_NUM - 1);
            let data_packet2 = generate_data_packet_framing_layer_seq_num(UNIVERSE1, LAST_SEQ_NUM);

            // Not interested in specific return values from this test, just assert the data is processed successfully.
            assert!(
                dmx_rcv
                    .handle_data_packet(src_cid, data_packet)
                    .unwrap()
                    .is_some(),
                "Receiver incorrectly rejected first data packet"
            );
            assert!(
                dmx_rcv
                    .handle_data_packet(src_cid, data_packet2)
                    .unwrap()
                    .is_some(),
                "Receiver incorrectly rejected second data packet"
            );

            // The receiver is now setup correctly ready for the test with a known start state that expects the next data packet sequence number
            // to be 2.

            let res = dmx_rcv.handle_data_packet(
                src_cid,
                generate_data_packet_framing_layer_seq_num(UNIVERSE1, i),
            );

            let diff: i16 = ((i as i16) - (LAST_SEQ_NUM as i16)) as i16;

            match res {
                Err(SacnError::OutOfSequence(..)) => {
                    // Data packet was rejected due to sequence number.
                    if (diff <= REJECT_RANGE_UPPER_BOUND) && (diff > REJECT_RANGE_LOWER_BOUND) {
                        assert!(
                            true,
                            "Rejection is correct as per ANSI E1.31-2018 Section 6.7.2"
                        );
                    } else {
                        assert!(
                            false,
                            "Data packet with sequence number: {} was rejected incorrectly",
                            i
                        );
                    }
                }
                Ok(_p) => {
                    // Data packet and therefore sequence number was accepted.
                    if (diff <= REJECT_RANGE_UPPER_BOUND) && (diff > REJECT_RANGE_LOWER_BOUND) {
                        assert!(
                            false,
                            "Data packet with sequence number: {} was accepted incorrectly",
                            1
                        );
                    } else {
                        assert!(
                            true,
                            "Acceptance is correct as per ANSI E1.31-2018 Section 6.7.2"
                        );
                    }
                }
                Err(e) => {
                    // This is never expected and always means test failure.
                    assert!(false, "Receiver produced unexpected error: {}", e);
                }
            }
        }
    }

    /// Exactly the same as test_data_packet_sequence_number_exhaustive but using synchronisation packets.
    ///
    /// This exhaustively checks that only sequence numbers outwith the reject range as specified by ANSI E1.31-2018 Section 6.7.2 are accepted for
    /// synchronisation packets specifically.
    ///
    /// As shown by test_sequence_number_packet_type_independence sequence numbers are treated independently for data and synchronisation packets so
    /// therefore appropriate to test separately. Could have been combined with the data packet variant of this test but by keeping them separate
    /// it more clearly shows that data and sync packet sequence numbers should be treated independently and it report errors independently.
    #[test]
    fn test_sync_packet_sequence_number_exhaustive() {
        const SYNC_ADDR: u16 = 1;
        // The inclusive lower limit used for the sequence numbers tried. Chosen as the minimum value that can fit in an unsigned byte.
        const SEQ_NUM_LOWER_BOUND: u8 = 0;
        // The inclusive upper limit used for the sequence numbers tried. Chosen as the maximum value that can fit in an unsigned byte.
        const SEQ_NUM_UPPER_BOUND: u8 = 255;

        // The last sequence number received before the exhaustive checking.
        const LAST_SEQ_NUM: u8 = 1;

        // Reject range set as per ANSI E1.31-2018 Section 6.7.2 "Having first received a packet with sequence number A, a second packet with sequence number B
        // arrives. If, using signed 8-bit binary arithmetic, B - A is less than or equal to 0, but greater than -20, then
        // the packet containing sequence number B shall be deemed out of sequence and discarded."

        // The inclusive upper bound on the diff values (new_packet_seq_num - last_packet_seq_num) that will be rejected.
        const REJECT_RANGE_UPPER_BOUND: i16 = 0;

        // The exclusive lower bound on the diff values (new_packet_seq_num - last_packet_seq_num) that will be rejected.
        const REJECT_RANGE_LOWER_BOUND: i16 = -20;
        let addr = SocketAddr::new(IpAddr::V4(Ipv4Addr::LOCALHOST), ACN_SDT_MULTICAST_PORT);
        let src_cid: Uuid = Uuid::from_bytes([
            0xef, 0x07, 0xc8, 0xdd, 0x00, 0x64, 0x44, 0x01, 0xa3, 0xa2, 0x45, 0x9e, 0xf8, 0xe6,
            0x14, 0x3e,
        ]);

        for i in SEQ_NUM_LOWER_BOUND..SEQ_NUM_UPPER_BOUND {
            // Create the receiver.
            let mut dmx_rcv = SacnReceiver::with_ip(addr, None).unwrap();
            dmx_rcv.listen_universes(&[SYNC_ADDR]).unwrap();

            // Generate the packets used to put the receiver in a known start state.
            let sync_packet =
                generate_sync_packet_framing_layer_seq_num(SYNC_ADDR, LAST_SEQ_NUM - 1);
            let sync_packet2 = generate_sync_packet_framing_layer_seq_num(SYNC_ADDR, LAST_SEQ_NUM);

            // Not interested in specific return values from this test, just assert the sync packet is processed successfully.
            assert!(
                dmx_rcv
                    .handle_sync_packet(src_cid, sync_packet)
                    .unwrap()
                    .is_none(),
                "Receiver incorrectly rejected first sync packet"
            );
            assert!(
                dmx_rcv
                    .handle_sync_packet(src_cid, sync_packet2)
                    .unwrap()
                    .is_none(),
                "Receiver incorrectly rejected second sync packet"
            );

            // The receiver is now setup correctly ready for the test with a known start state that expects the next sync packet sequence number
            // to be 2.

            let res = dmx_rcv.handle_sync_packet(
                src_cid,
                generate_sync_packet_framing_layer_seq_num(SYNC_ADDR, i),
            );

            // Cannot do straight 8 bit arithmetic that relies on underflows/overflows as this is undefined behaviour in rust forbidden by the compiler.
            let diff: i16 = ((i as i16) - (LAST_SEQ_NUM as i16)) as i16;

            match res {
                Err(SacnError::OutOfSequence(..)) => {
                    // Sync packet was rejected due to sequence number.
                    if (diff <= REJECT_RANGE_UPPER_BOUND) && (diff > REJECT_RANGE_LOWER_BOUND) {
                        assert!(
                            true,
                            "Rejection is correct as per ANSI E1.31-2018 Section 6.7.2"
                        );
                    } else {
                        assert!(
                            false,
                            "Sync packet with sequence number: {} was rejected incorrectly",
                            i
                        );
                    }
                }
                Ok(_p) => {
                    // Sync packet and therefore sequence number was accepted.
                    if (diff <= REJECT_RANGE_UPPER_BOUND) && (diff > REJECT_RANGE_LOWER_BOUND) {
                        assert!(
                            false,
                            "Sync packet with sequence number: {} was accepted incorrectly",
                            i
                        );
                    } else {
                        assert!(
                            true,
                            "Acceptance is correct as per ANSI E1.31-2018 Section 6.7.2"
                        );
                    }
                }
                Err(e) => {
                    // This is never expected and always means test failure.
                    assert!(false, "Receiver produced unexpected error: {}", e);
                }
            }
        }
    }

    /// Creates a receiver and then makes it handle 2 sync packets with sequence numbers 0 and 1 respectively.
    /// The receiver is then given a sync packet with sequence number 0 which is the lower than the expected value of 2 so should be rejected.
    ///
    /// This shows that sequence numbers are correctly evaluated and packets rejected if the sequence number is too low for synchronisation packets.
    #[test]
    fn test_sync_packet_sequence_number_below_expected() {
        const UNIVERSE1: u16 = 1;
        let addr = SocketAddr::new(IpAddr::V4(Ipv4Addr::LOCALHOST), ACN_SDT_MULTICAST_PORT);

        let mut dmx_rcv = SacnReceiver::with_ip(addr, None).unwrap();

        dmx_rcv.listen_universes(&[UNIVERSE1]).unwrap();

        let src_cid: Uuid = Uuid::from_bytes([
            0xef, 0x07, 0xc8, 0xdd, 0x00, 0x64, 0x44, 0x01, 0xa3, 0xa2, 0x45, 0x9e, 0xf8, 0xe6,
            0x14, 0x3e,
        ]);

        let sync_packet = generate_sync_packet_framing_layer_seq_num(UNIVERSE1, 0);
        let sync_packet2 = generate_sync_packet_framing_layer_seq_num(UNIVERSE1, 1);
        let sync_packet3 = generate_sync_packet_framing_layer_seq_num(UNIVERSE1, 0); // This sync packet has a sequence number lower than the expected value of 2 so should be rejected.

        // Not interested in specific return values from this test, just assert the packets are processed successfully.
        assert!(
            dmx_rcv
                .handle_sync_packet(src_cid, sync_packet)
                .unwrap()
                .is_none(),
            "Receiver incorrectly rejected first sync packet"
        );
        assert!(
            dmx_rcv
                .handle_sync_packet(src_cid, sync_packet2)
                .unwrap()
                .is_none(),
            "Receiver incorrectly rejected second sync packet"
        );

        // Check that the third sync packet with the low sequence number is rejected correctly with the expected OutOfSequence error.
        match dmx_rcv.handle_sync_packet(src_cid, sync_packet3) {
            Err(SacnError::OutOfSequence(..)) => {
                assert!(
                    true,
                    "Receiver correctly rejected third sync packet with correct error"
                );
            }
            Ok(_) => {
                assert!(false, "Receiver incorrectly accepted third sync packet");
            }
            Err(e) => {
                assert!(
                    false,
                    "Receiver correctly rejected third sync packet but with unexpected error: {}",
                    e
                );
            }
        }
    }

    /// Creates a receiver and then makes it handle 2 sync packets with sequence numbers 0 and 1 respectively.
    /// The receiver then resets the sequence number counters and then handles a sync packet with sequence number 0. This would normally be rejected
    /// as per test_sync_packet_sequence_number_below_expected but because of the reset it shouldn't be.
    ///
    /// This checks that the sync packet sequence numbers are reset correctly.
    #[test]
    fn test_sync_packet_sequence_number_reset() {
        const UNIVERSE1: u16 = 1;
        let addr = SocketAddr::new(IpAddr::V4(Ipv4Addr::LOCALHOST), ACN_SDT_MULTICAST_PORT);

        let mut dmx_rcv = SacnReceiver::with_ip(addr, None).unwrap();

        dmx_rcv.listen_universes(&[UNIVERSE1]).unwrap();

        let src_cid: Uuid = Uuid::from_bytes([
            0xef, 0x07, 0xc8, 0xdd, 0x00, 0x64, 0x44, 0x01, 0xa3, 0xa2, 0x45, 0x9e, 0xf8, 0xe6,
            0x14, 0x3e,
        ]);

        let sync_packet = generate_sync_packet_framing_layer_seq_num(UNIVERSE1, 0);
        let sync_packet2 = generate_sync_packet_framing_layer_seq_num(UNIVERSE1, 1);
        let sync_packet3 = generate_sync_packet_framing_layer_seq_num(UNIVERSE1, 0); // This sync packet has a sequence number lower than the expected value of 2 so should be rejected.

        // Not interested in specific return values from this test, just assert the packets are processed successfully.
        assert!(
            dmx_rcv
                .handle_sync_packet(src_cid, sync_packet)
                .unwrap()
                .is_none(),
            "Receiver incorrectly rejected first sync packet"
        );
        assert!(
            dmx_rcv
                .handle_sync_packet(src_cid, sync_packet2)
                .unwrap()
                .is_none(),
            "Receiver incorrectly rejected second sync packet"
        );

        dmx_rcv.reset_sources();

        // Packet shouldn't be rejected.
        assert!(
            dmx_rcv
                .handle_sync_packet(src_cid, sync_packet3)
                .unwrap()
                .is_none(),
            "Receiver incorrectly rejected third sync packet"
        );
    }

    /// Creates a receiver and then makes it handle 2 data packets with sequence numbers 0 and 1 respectively.
    /// The receiver then resets the sequence number counters and then handles a data packet with sequence number 0. This would normally be rejected
    /// as per test_data_packet_sequence_number_below_expected but because of the reset it shouldn't be.
    ///
    /// This checks that the data packet sequence numbers are reset correctly.
    #[test]
    fn test_data_packet_sequence_number_reset() {
        const UNIVERSE1: u16 = 1;
        let addr = SocketAddr::new(IpAddr::V4(Ipv4Addr::LOCALHOST), ACN_SDT_MULTICAST_PORT);

        let mut dmx_rcv = SacnReceiver::with_ip(addr, None).unwrap();

        dmx_rcv.listen_universes(&[UNIVERSE1]).unwrap();

        let src_cid: Uuid = Uuid::from_bytes([
            0xef, 0x07, 0xc8, 0xdd, 0x00, 0x64, 0x44, 0x01, 0xa3, 0xa2, 0x45, 0x9e, 0xf8, 0xe6,
            0x14, 0x3e,
        ]);

        let data_packet = generate_data_packet_framing_layer_seq_num(UNIVERSE1, 0);
        let data_packet2 = generate_data_packet_framing_layer_seq_num(UNIVERSE1, 1);
        let data_packet3 = generate_data_packet_framing_layer_seq_num(UNIVERSE1, 0); // This data packet has a sequence number lower than the expected value of 2 so should be rejected.

        // Not interested in specific return values from this test, just assert the data is processed successfully.
        assert!(
            dmx_rcv
                .handle_data_packet(src_cid, data_packet)
                .unwrap()
                .is_some(),
            "Receiver incorrectly rejected first data packet"
        );
        assert!(
            dmx_rcv
                .handle_data_packet(src_cid, data_packet2)
                .unwrap()
                .is_some(),
            "Receiver incorrectly rejected second data packet"
        );

        dmx_rcv.reset_sources();

        // Packet shouldn't be rejected.
        assert!(
            dmx_rcv
                .handle_data_packet(src_cid, data_packet3)
                .unwrap()
                .is_some(),
            "Receiver incorrectly rejected third data packet"
        );
    }

    /// Creates a receiver and then makes it handle 2 data packets with sequence numbers 0 and 1.
    /// This then means the receiver will reject another data packet with sequence number 0.
    /// The receiver is then passed a sync packet with sequence number 0 which shouldn't be rejected as it is a different packet type.
    ///
    /// Shows sequence numbers are evaluated separately for each packet type as per ANSI E1.31-2018 Section 6.7.2.
    #[test]
    fn test_sequence_number_packet_type_independence() {
        const UNIVERSE: u16 = 1;

        let addr = SocketAddr::new(IpAddr::V4(Ipv4Addr::LOCALHOST), ACN_SDT_MULTICAST_PORT);

        let mut dmx_rcv = SacnReceiver::with_ip(addr, None).unwrap();

        dmx_rcv.listen_universes(&[UNIVERSE]).unwrap();

        let src_cid: Uuid = Uuid::from_bytes([
            0xef, 0x07, 0xc8, 0xdd, 0x00, 0x64, 0x44, 0x01, 0xa3, 0xa2, 0x45, 0x9e, 0xf8, 0xe6,
            0x14, 0x3e,
        ]);

        let data_packet = generate_data_packet_framing_layer_seq_num(UNIVERSE, 0);
        let data_packet2 = generate_data_packet_framing_layer_seq_num(UNIVERSE, 1);

        let sync_packet = generate_sync_packet_framing_layer_seq_num(UNIVERSE, 0);

        // Not interested in specific return values from this test, just assert the data is processed successfully.
        assert!(
            dmx_rcv
                .handle_data_packet(src_cid, data_packet)
                .unwrap()
                .is_some(),
            "Receiver incorrectly rejected first data packet"
        );
        assert!(
            dmx_rcv
                .handle_data_packet(src_cid, data_packet2)
                .unwrap()
                .is_some(),
            "Receiver incorrectly rejected second data packet"
        );

        // At this point the receiver should be expecting data_packet sequence number 2.
        // Pass the receiver a sync packet with sequence number 0.
        // If this isn't rejected it shows that the receiver correctly treats different packet types individually.
        assert!(
            dmx_rcv
                .handle_sync_packet(src_cid, sync_packet)
                .unwrap()
                .is_none(),
            "Receiver incorrectly rejected synchronisation packet"
        );
    }

    /// Creates a receiver and then makes it handle 2 data packets for the same universe with sequence numbers 0 and 1.
    /// This then means the receiver will reject another data packet for that universe with sequence number 0.
    /// The receiver is then passed a data packet with sequence number 0 for a different universe which shouldn't be rejected as it is for a different universe.
    ///
    /// Shows sequence numbers are evaluated separately for each universe as per ANSI E1.31-2018 Section 6.7.2.
    #[test]
    fn test_data_packet_sequence_number_universe_independence() {
        const UNIVERSE1: u16 = 1;
        const UNIVERSE2: u16 = 2;
        let addr = SocketAddr::new(IpAddr::V4(Ipv4Addr::LOCALHOST), ACN_SDT_MULTICAST_PORT);

        let mut dmx_rcv = SacnReceiver::with_ip(addr, None).unwrap();

        dmx_rcv.listen_universes(&[UNIVERSE1, UNIVERSE2]).unwrap();

        let src_cid: Uuid = Uuid::from_bytes([
            0xef, 0x07, 0xc8, 0xdd, 0x00, 0x64, 0x44, 0x01, 0xa3, 0xa2, 0x45, 0x9e, 0xf8, 0xe6,
            0x14, 0x3e,
        ]);

        let data_packet = generate_data_packet_framing_layer_seq_num(UNIVERSE1, 0);
        let data_packet2 = generate_data_packet_framing_layer_seq_num(UNIVERSE1, 1);
        let data_packet3 = generate_data_packet_framing_layer_seq_num(UNIVERSE2, 0);

        // Not interested in specific return values from this test, just assert the data is processed successfully.
        assert!(
            dmx_rcv
                .handle_data_packet(src_cid, data_packet)
                .unwrap()
                .is_some(),
            "Receiver incorrectly rejected first data packet"
        );
        assert!(
            dmx_rcv
                .handle_data_packet(src_cid, data_packet2)
                .unwrap()
                .is_some(),
            "Receiver incorrectly rejected second data packet"
        );

        // At this point the receiver will (as shown by test_data_packet_sequence_number_below_expected) reject a data packet to UNIVERSE1 with sequence number 0
        // however this data packet is for UNIVERSE2 and so therefore should be accepted.
        assert!(
            dmx_rcv
                .handle_data_packet(src_cid, data_packet3)
                .unwrap()
                .is_some(),
            "Receiver incorrectly rejected third data packet"
        );
    }

    /// Creates a receiver and then makes it handle 2 sync packets for the same synchronisation address with sequence numbers 0 and 1.
    /// This then means the receiver will reject another sync packet for that universe with sequence number 0.
    /// The receiver is then passed a sync packet with sequence number 0 for a different synchronisation address which shouldn't be rejected as it is for
    /// a different synchronisation address.
    ///
    /// Shows sequence numbers are evaluated separately for each synchronisation address individually as per ANSI E1.31-2018 Section 6.7.2.
    #[test]
    fn test_sync_packet_sequence_number_universe_independence() {
        const SYNC_ADDR_1: u16 = 1;
        const SYNC_ADDR_2: u16 = 2;
        let addr = SocketAddr::new(IpAddr::V4(Ipv4Addr::LOCALHOST), ACN_SDT_MULTICAST_PORT);

        let mut dmx_rcv = SacnReceiver::with_ip(addr, None).unwrap();

        dmx_rcv
            .listen_universes(&[SYNC_ADDR_1, SYNC_ADDR_2])
            .unwrap();

        let src_cid: Uuid = Uuid::from_bytes([
            0xef, 0x07, 0xc8, 0xdd, 0x00, 0x64, 0x44, 0x01, 0xa3, 0xa2, 0x45, 0x9e, 0xf8, 0xe6,
            0x14, 0x3e,
        ]);

        let sync_packet = generate_sync_packet_framing_layer_seq_num(SYNC_ADDR_1, 0);
        let sync_packet2 = generate_sync_packet_framing_layer_seq_num(SYNC_ADDR_1, 1);
        let sync_packet3 = generate_sync_packet_framing_layer_seq_num(SYNC_ADDR_2, 0);

        // Not interested in specific return values from this test, just assert the data is processed successfully.
        assert!(
            dmx_rcv
                .handle_sync_packet(src_cid, sync_packet)
                .unwrap()
                .is_none(),
            "Receiver incorrectly rejected first sync packet"
        );
        assert!(
            dmx_rcv
                .handle_sync_packet(src_cid, sync_packet2)
                .unwrap()
                .is_none(),
            "Receiver incorrectly rejected second sync packet"
        );

        // At this point the receiver will (as shown by test_sync_packet_sequence_number_below_expected) reject a sync packet for SYNC_ADDR_1 with sequence number 0
        // however this sync packet is for SYNC_ADDR_2 and so therefore should be accepted.
        assert!(
            dmx_rcv
                .handle_sync_packet(src_cid, sync_packet3)
                .unwrap()
                .is_none(),
            "Receiver incorrectly rejected third sync packet"
        );
    }

    #[test]
    fn test_source_limit_0() {
        let addr = SocketAddr::new(IpAddr::V4(Ipv4Addr::LOCALHOST), ACN_SDT_MULTICAST_PORT);
        let source_limit: Option<usize> = Some(0);

        match SacnReceiver::with_ip(addr, source_limit) {
            Err(e) => match e {
                SacnError::SourceLimitZero() => {
                    assert!(true, "Correct error returned");
                }
                _ => {
                    assert!(false, "Unexpected error type returned");
                }
            },
            _ => {
                assert!(
                    false,
                    "SacnReceiver accepted 0 source limit when it shouldn't"
                );
            }
        }
    }

    #[test]
    fn test_is_multicast_enabled() {
        let addr = SocketAddr::new(IpAddr::V4(Ipv4Addr::LOCALHOST), ACN_SDT_MULTICAST_PORT);
        let dmx_rcv = SacnReceiver::with_ip(addr, None).unwrap();

        assert!(
            dmx_rcv.is_multicast_enabled(),
            "Multicast not enabled by default"
        );
    }

    #[test]
    fn test_set_is_multicast_enabled() {
        let addr = SocketAddr::new(IpAddr::V4(Ipv4Addr::LOCALHOST), ACN_SDT_MULTICAST_PORT);
        let mut dmx_rcv = SacnReceiver::with_ip(addr, None).unwrap();

        dmx_rcv.set_is_multicast_enabled(false).unwrap();

        assert!(
            !dmx_rcv.is_multicast_enabled(),
            "Multicast not disabled correctly"
        );
    }

    #[test]
    fn test_clear_waiting_data() {
        let addr = SocketAddr::new(IpAddr::V4(Ipv4Addr::LOCALHOST), ACN_SDT_MULTICAST_PORT);
        let mut dmx_rcv = SacnReceiver::with_ip(addr, None).unwrap();

        const SYNC_ADDR: u16 = 1;

        let data: DMXData = DMXData {
            universe: 0,
            values: vec![1, 2, 3],
            sync_uni: SYNC_ADDR,
            priority: 100,
            src_cid: Some(Uuid::new_v4()),
            preview: false,
            recv_timestamp: Instant::now(),
        };

        dmx_rcv.store_waiting_data(data).unwrap();

        dmx_rcv.clear_all_waiting_data();

        assert_eq!(
            dmx_rcv.rtrv_waiting_data(SYNC_ADDR),
            Vec::new(),
            "Data was not reset as expected"
        );
    }

    #[test]
    fn test_get_announce_source_discovery() {
        let addr = SocketAddr::new(IpAddr::V4(Ipv4Addr::LOCALHOST), ACN_SDT_MULTICAST_PORT);
        let dmx_rcv = SacnReceiver::with_ip(addr, None).unwrap();

        assert!(
            !dmx_rcv.get_announce_source_discovery(),
            "Announce source discovery is true by default when should be false"
        );
    }

    #[test]
    fn test_get_announce_timeout() {
        let addr = SocketAddr::new(IpAddr::V4(Ipv4Addr::LOCALHOST), ACN_SDT_MULTICAST_PORT);
        let dmx_rcv = SacnReceiver::with_ip(addr, None).unwrap();

        assert!(
            !dmx_rcv.get_announce_timeout(),
            "Announce timeout flag is true by default when should be false"
        );
    }

    #[test]
    fn test_get_announce_stream_termination() {
        let addr = SocketAddr::new(IpAddr::V4(Ipv4Addr::LOCALHOST), ACN_SDT_MULTICAST_PORT);
        let dmx_rcv = SacnReceiver::with_ip(addr, None).unwrap();

        assert!(
            !dmx_rcv.get_announce_stream_termination(),
            "Announce termination flag is true by default when should be false"
        );
    }

    /// Tests handling a sync packet for a synchronisation address which isn't currently being listened to.
    #[test]
    fn test_handle_sync_packet_not_listening_to_sync_addr() {
        let addr = SocketAddr::new(IpAddr::V4(Ipv4Addr::LOCALHOST), ACN_SDT_MULTICAST_PORT);
        let mut dmx_rcv = SacnReceiver::with_ip(addr, None).unwrap();

        let res = dmx_rcv
            .handle_sync_packet(
                Uuid::new_v4(),
                SynchronizationPacketFramingLayer {
                    sequence_number: 0,
                    synchronization_address: 1,
                },
            )
            .unwrap(); // Checks that no error is produced.

        assert_eq!(
            res, None,
            "Sync packet produced output when should have been ignored as for an address that isn't being listened to"
        );
    }

    /// Tests the equivalence of 2 DMXDatas which are only similar in the aspects used for checking equivalence.
    #[test]
    fn test_dmx_data_eq() {
        const UNIVERSE: u16 = 1;
        let values: Vec<u8> = vec![1, 2, 3];
        const SYNC_ADDR: u16 = 1;
        const PRIORITY: u8 = 100;
        const PREVIEW: bool = false;

        let data1 = DMXData {
            universe: UNIVERSE,
            values: values.clone(),
            sync_uni: SYNC_ADDR,

            // The below values can be different for 2 DMXData to be taken as equivalent.
            priority: PRIORITY,
            src_cid: Some(Uuid::new_v4()),
            preview: PREVIEW,
            recv_timestamp: Instant::now(),
        };

        let data2 = DMXData {
            universe: UNIVERSE,
            values: values,
            sync_uni: SYNC_ADDR,

            // The below values can be different for 2 DMXData to be taken as equivalent.
            priority: PRIORITY + 50,
            src_cid: None,
            preview: !PREVIEW,
            recv_timestamp: Instant::now(),
        };

        assert_eq!(
            data1, data2,
            "DMX data not seen as equivalent when should be"
        );
    }
}<|MERGE_RESOLUTION|>--- conflicted
+++ resolved
@@ -593,10 +593,6 @@
                         match s.kind() {
                             // Windows and Unix use different error types (WouldBlock/TimedOut) for the same error.
                             std::io::ErrorKind::WouldBlock | std::io::ErrorKind::TimedOut => {
-<<<<<<< HEAD
-
-=======
->>>>>>> 3e71c50c
                                 if let Some(timeout) = timeout {
                                     let elapsed = start_time.elapsed();
                                     match timeout.checked_sub(elapsed) {
@@ -1040,10 +1036,6 @@
 /// Arguments:
 /// srcs: The Vec of DiscoveredSacnSources to search.
 /// name: The human readable name of the source to find.
-<<<<<<< HEAD
-///
-=======
->>>>>>> 3e71c50c
 fn find_discovered_src(srcs: &[DiscoveredSacnSource], name: &String) -> Option<usize> {
     (0..srcs.len()).find(|&i| srcs[i].name == *name)
 }
@@ -1166,11 +1158,7 @@
         // use read() for the windows impl, since windows does not like using read_exact()
         let n = self.socket.read(buf)?;
         if n > RCV_BUF_DEFAULT_SIZE {
-<<<<<<< HEAD
-            return Err(SacnError::TooManyBytesRead(n, buf.len()))
-=======
             return Err(SacnError::TooManyBytesRead(n, buf.len()));
->>>>>>> 3e71c50c
         }
         AcnRootLayerProtocol::parse(buf)
     }
@@ -1226,15 +1214,7 @@
             universe_to_ipv6_multicast_addr(universe)? // "Failed to convert universe to IPv6 multicast addr"
         };
 
-<<<<<<< HEAD
-        join_unix_multicast(
-            &self.socket,
-            multicast_addr,
-            self.addr.ip(),
-        )
-=======
         join_unix_multicast(&self.socket, multicast_addr, self.addr.ip())
->>>>>>> 3e71c50c
     }
 
     /// Removes this SacnNetworkReceiver from the multicast group which corresponds to the given universe.
@@ -1249,15 +1229,7 @@
             universe_to_ipv6_multicast_addr(universe)?
         };
 
-<<<<<<< HEAD
-        leave_unix_multicast(
-            &self.socket,
-            multicast_addr,
-            self.addr.ip(),
-        )
-=======
         leave_unix_multicast(&self.socket, multicast_addr, self.addr.ip())
->>>>>>> 3e71c50c
     }
 
     /// Sets the value of the is_multicast_enabled flag to the given value.
@@ -1319,11 +1291,7 @@
         // use read() since read_exact() was not passing the tests.
         let n = self.socket.read(buf)?;
         if n > RCV_BUF_DEFAULT_SIZE {
-<<<<<<< HEAD
-            return Err(SacnError::TooManyBytesRead(n, buf.len()))
-=======
             return Err(SacnError::TooManyBytesRead(n, buf.len()));
->>>>>>> 3e71c50c
         }
         AcnRootLayerProtocol::parse(buf)
     }
@@ -1866,10 +1834,6 @@
     /// src_cid: The CID of the source to remove the sequence numbers of.
     ///
     /// universe: The universe being sent by the source from which to remove the sequence numbers.
-<<<<<<< HEAD
-    ///
-=======
->>>>>>> 3e71c50c
     fn remove_seq_numbers(&mut self, src_cid: Uuid, universe: u16) -> Result<()> {
         remove_source_universe_seq(&mut self.data_sequences, src_cid, universe)?;
         remove_source_universe_seq(&mut self.sync_sequences, src_cid, universe)
