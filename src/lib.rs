--- conflicted
+++ resolved
@@ -79,11 +79,7 @@
 //!     Err(e) => {
 //!         match e {
 //!             sacn::error::errors::SacnError::SourceDiscovered(source_name) => {
-<<<<<<< HEAD
-//!                 println!("Source name: {} discovered!", source_name);    
-=======
 //!                 println!("Source name: {} discovered!", source_name);
->>>>>>> 3e71c50c
 //!             }
 //!             other => {
 //!                 // Print out the error.
