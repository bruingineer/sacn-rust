// Copyright 2020 sacn Developers
//
// Licensed under the Apache License, Version 2.0, <LICENSE-APACHE or
// http://apache.org/licenses/LICENSE-2.0> or the MIT license <LICENSE-MIT or
// http://opensource.org/licenses/MIT>, at your option. This file may not be
// copied, modified, or distributed except according to those terms.
//
// This file was modified as part of a University of St Andrews Computer Science BSC Senior Honours Dissertation Project.

#![warn(missing_docs)]

//! Parsing of sacn network packets.
//!
//! The packets live within the scope of the ACN protocol suite.
//!
//! # Examples
//!
//! ```
//! # extern crate uuid;
//! # extern crate sacn;
//! # use uuid::Uuid;
//! # use sacn::packet::{AcnRootLayerProtocol, E131RootLayer, E131RootLayerData, DataPacketFramingLayer, DataPacketDmpLayer};
//! # fn main() {
//! #[cfg(feature = "std")]
//! # {
//! let packet = AcnRootLayerProtocol {
//!     pdu: E131RootLayer {
//!         cid: Uuid::new_v4(),
//!         data: E131RootLayerData::DataPacket(DataPacketFramingLayer {
//!             source_name: "Source_A".into(),
//!             priority: 100,
//!             synchronization_address: 7962,
//!             sequence_number: 154,
//!             preview_data: false,
//!             stream_terminated: false,
//!             force_synchronization: false,
//!             universe: 1,
//!             data: DataPacketDmpLayer {
//!                 property_values: vec![0, 1, 2, 3].into(),
//!             },
//!         }),
//!     },
//! };
//!
//! let mut buf = [0; 638];
//! packet.pack(&mut buf).unwrap();
//!
//! assert_eq!(
//!     AcnRootLayerProtocol::parse(&buf).unwrap(),
//!     packet
//! );
//! # }}
//! ```

/// Uses the sACN errors.
use crate::error::errors::{Result, SacnError};
use crate::sacn_parse_pack_error::ParsePacketError;

/// The core crate is used for string processing during packet parsing/packing as well as to provide access to the Hash trait.
use core::hash::{self, Hash};
use core::str;

use std::borrow::Cow;
use std::net::{IpAddr, Ipv4Addr, Ipv6Addr, SocketAddr};
use std::vec::Vec;
use std::{time, time::Duration};

use socket2::SockAddr;

/// The byteorder crate is used for marshalling data on/off the network in Network Byte Order.
use byteorder::{ByteOrder, NetworkEndian};

/// The uuid crate is used for working with/generating UUIDs which sACN uses as part of the cid field in the protocol.
use uuid::Uuid;

/// The maximum number of universes per page in a universe discovery packet.
pub const DISCOVERY_UNI_PER_PAGE: usize = 512;

/// The universe used for universe discovery as defined in ANSI E1.31-2018 Appendix A: Defined Parameters (Normative)
pub const E131_DISCOVERY_UNIVERSE: u16 = 64214;

/// The default priority used for the E1.31 packet priority field, as per ANSI E1.31-2018 Section 4.1 Table 4-1
pub const E131_DEFAULT_PRIORITY: u8 = 100;

/// The maximum allowed priority for a E1.31 packet, as per ANSI E1.31-2018 Section 6.2.3
pub const E131_MAX_PRIORITY: u8 = 200;

/// Value of the highest byte of the IPV4 multicast address as specified in section 9.3.1 of ANSI E1.31-2018.
pub const E131_MULTICAST_IPV4_HIGHEST_BYTE: u8 = 239;

/// Value of the second highest byte of the IPV4 multicast address as specified in section 9.3.1 of ANSI E1.31-2018.
pub const E131_MULTICAST_IPV4_SECOND_BYTE: u8 = 255;

/// The maximum universe number that can be used with the E1.31 protocol as specified in section 9.1.1 of ANSI E1.31-2018.
pub const E131_MAX_MULTICAST_UNIVERSE: u16 = 63999;

/// The lowest / minimum universe number that can be used with the E1.31 protocol as specified in section 9.1.1 of ANSI E1.31-2018.
pub const E131_MIN_MULTICAST_UNIVERSE: u16 = 1;

/// The synchronisation address used to indicate that there is no synchronisation required for the data packet.
/// As defined in ANSI E1.31-2018 Section 6.2.4.1
pub const E131_NO_SYNC_ADDR: u16 = 0;

/// The interval between universe discovery packets (adverts) as defined by ANSI E1.31-2018 Appendix A.
pub const E131_UNIVERSE_DISCOVERY_INTERVAL: Duration = time::Duration::from_secs(10);

/// The exclusive lower bound on the different between the received and expected sequence numbers within which a
/// packet will be discarded. Outside of the range specified by (E131_SEQ_DIFF_DISCARD_LOWER_BOUND, E131_SEQ_DIFF_DISCARD_UPPER_BOUND]
/// the packet won't be discarded.
///
/// Having a range allows receivers to catch up if packets are lost.
/// Value as specified in ANSI E1.31-2018 Section 6.7.2 Sequence Numbering.
pub const E131_SEQ_DIFF_DISCARD_LOWER_BOUND: isize = -20;

/// The inclusive upper bound on the different between the received and expected sequence numbers within which a
/// packet will be discarded. Outside of the range specified by (E131_SEQ_DIFF_DISCARD_LOWER_BOUND, E131_SEQ_DIFF_DISCARD_UPPER_BOUND]
/// the packet won't be discarded.
///
/// Having a range allows receivers to catch up if packets are lost.
/// Value as specified in ANSI E1.31-2018 Section 6.7.2 Sequence Numbering.
pub const E131_SEQ_DIFF_DISCARD_UPPER_BOUND: isize = 0;

/// The bit mask used to get the preview-data option within the packet option field as per
/// ANSI E1.31-2018 Section 6.2.6
pub const E131_PREVIEW_DATA_OPTION_BIT_MASK: u8 = 0b1000_0000;

/// The bit mask used to get the stream-termination option within the packet option field as per
/// ANSI E1.31-2018 Section 6.2.6
pub const E131_STREAM_TERMINATION_OPTION_BIT_MASK: u8 = 0b0100_0000;

/// The bit mask used to get the force-synchronisation option within the packet option field as per
/// ANSI E1.31-2018 Section 6.2.6
pub const E131_FORCE_SYNCHRONISATION_OPTION_BIT_MASK: u8 = 0b0010_0000;

/// The minimum allowed length of the discovery layer of an ANSI E1.31-2018 universe discovery packet.
/// As per ANSI E1.31-2018 Section 8 Table 8-9.
pub const E131_UNIVERSE_DISCOVERY_LAYER_MIN_LENGTH: usize = 8;

/// The maximum allowed length of the discovery layer of an ANSI E1.31-2018 universe discovery packet.
/// As per ANSI E1.31-2018 Section 8 Table 8-9.
pub const E131_UNIVERSE_DISCOVERY_LAYER_MAX_LENGTH: usize = 1032;

/// The expected value of the root layer length field for a synchronisation packet.
/// 33 bytes as per ANSI E1.31-2018 Section 4.2 Table 4-2.
pub const E131_UNIVERSE_SYNC_PACKET_ROOT_LENGTH: usize = 33;

/// The expected value of the framing layer length field for a synchronisation packet.
/// 11 bytes as per ANSI E1.31-2018 Section 4.2 Table 4-2.
pub const E131_UNIVERSE_SYNC_PACKET_FRAMING_LAYER_LENGTH: usize = 11;

/// The minimum expected value of the framing layer length field for a discovery packet.
/// 84 bytes as per ANSI E1.31-2018 Section 4.3 Table 4-3.
pub const E131_UNIVERSE_DISCOVERY_FRAMING_LAYER_MIN_LENGTH: usize = 82;

/// The number of stream termination packets sent when a source terminates a stream.
/// Set to 3 as per section 6.2.6 , Stream_Terminated: Bit 6 of ANSI E1.31-2018.
pub const E131_TERMINATE_STREAM_PACKET_COUNT: usize = 3;

/// The length of the pdu flags and length field in bytes.
pub const E131_PDU_LENGTH_FLAGS_LENGTH: usize = 2;

/// The pdu flags expected for an ANSI E1.31-2018 packet as per ANSI E1.31-2018 Section 4 Table 4-1, 4-2, 4-3.
pub const E131_PDU_FLAGS: u8 = 0x70;

/// The length in bytes of the root layer vector field as per ANSI E1.31-2018 Section 4 Table 4-1, 4-2, 4-3.
pub const E131_ROOT_LAYER_VECTOR_LENGTH: usize = 4;

/// The length in bytes of the E1.31 framing layer vector field as per ANSI E1.31-2018 Section 4 Table 4-1, 4-2, 4-3.
pub const E131_FRAMING_LAYER_VECTOR_LENGTH: usize = 4;

/// The length in bytes of the priority field within an ANSI E1.31-2018 data packet as defined in ANSI E1.31-2018 Section 4, Table 4-1.
const E131_PRIORITY_FIELD_LENGTH: usize = 1;

/// The length in bytes of the sequence number field within an ANSI E1.31-2018 packet as defined in ANSI E1.31-2018 Section 4, Table 4-1, 4-2.
const E131_SEQ_NUM_FIELD_LENGTH: usize = 1;

/// The length in bytes of the options field within an ANSI E1.31-2018 data packet as defined in ANSI E1.31-2018 Section 4, Table 4-1.
const E131_OPTIONS_FIELD_LENGTH: usize = 1;

/// The length in bytes of a universe field within an ANSI E1.31-2018 packet as defined in ANSI E1.31-2018 Section 4, Table 4-1, 4-3.
const E131_UNIVERSE_FIELD_LENGTH: usize = 2;

/// The length in bytes of the Vector field within the DMP layer of an ANSI E1.31-2018 data packet as per ANSI E1.31-2018
/// Section 4, Table 4-1.
const E131_DATA_PACKET_DMP_LAYER_VECTOR_FIELD_LENGTH: usize = 1;

/// The length in bytes of the "Address Type and Data Type" field within an ANSI E1.31-2018 data packet DMP layer as per
/// ANSI E1.31-2018 Section 4, Table 4-1.
const E131_DATA_PACKET_DMP_LAYER_ADDRESS_DATA_FIELD_LENGTH: usize = 1;

/// The length in bytes of the "First Property Address" field within an ANSI E1.31-2018 data packet DMP layer as per
/// ANSI E1.31-2018 Section 4, Table 4-1.
const E131_DATA_PACKET_DMP_LAYER_FIRST_PROPERTY_ADDRESS_FIELD_LENGTH: usize = 2;

/// The length in bytes of the "Address Increment" field within an ANSI E1.31-2018 data packet DMP layer as per
/// ANSI E1.31-2018 Section 4, Table 4-1.
const E131_DATA_PACKET_DMP_LAYER_ADDRESS_INCREMENT_FIELD_LENGTH: usize = 2;

/// The length in bytes of the "Property value count" field within an ANSI E1.31-2018 data packet DMP layer as per
/// ANSI E1.31-2018 Section 4, Table 4-1.
const E131_DATA_PACKET_DMP_LAYER_PROPERTY_VALUE_COUNT_FIELD_LENGTH: usize = 2;

/// The length in bytes of the Vector field in the Universe Discovery Layer of an ANSI E1.31-2018 Universe Discovery Packet.
/// 4 bytes as per ANSI E1.31-2018 Section 4, Table 4-3.
const E131_DISCOVERY_LAYER_VECTOR_FIELD_LENGTH: usize = 4;

/// The length in bytes of the Page field in the Universe Discovery Layer of an ANSI E1.31-2018 Universe Discovery Packet.
/// 1 bytes as per ANSI E1.31-2018 Section 4, Table 4-3.
const E131_DISCOVERY_LAYER_PAGE_FIELD_LENGTH: usize = 1;

/// The length in bytes of the Last Page field in the Universe Discovery Layer of an ANSI E1.31-2018 Universe Discovery Packet.
/// 1 bytes as per ANSI E1.31-2018 Section 4, Table 4-3.
const E131_DISCOVERY_LAYER_LAST_PAGE_FIELD_LENGTH: usize = 1;

/// The value of the "Address Type and Data Type" field within an ANSI E1.31-2018 data packet DMP layer as per ANSI E1.31-2018
/// Section 4, Table 4-1.
const E131_DMP_LAYER_ADDRESS_DATA_FIELD: u8 = 0xa1;

/// The value of the "First Property Address" field within an ANSI E1.31-2018 data packet DMP layer as per ANSI E1.31-2018
/// Section 4, Table 4-1.
const E131_DATA_PACKET_DMP_LAYER_FIRST_PROPERTY_FIELD: u16 = 0x0000;

/// The value of the "Address Increment" field within an ANSI E1.31-2018 data packet DMP layer as per ANSI E1.31-2018
/// Section 4, Table 4-1.
const E131_DATA_PACKET_DMP_LAYER_ADDRESS_INCREMENT: u16 = 0x0001;

/// The size of the ACN root layer preamble, must be 0x0010 bytes as per ANSI E1.31-2018 Section 5.1.
/// Often treated as a usize for comparison or use with arrays however stored as u16 as this represents its field size
/// within a packet and converting u16 -> usize is always safe as len(usize) is always greater than len(u16), usize -> u16 is unsafe.
const E131_PREAMBLE_SIZE: u16 = 0x0010;

/// The size of the ACN root layer postamble, must be 0x0 bytes as per ANSI E1.31-2018 Section 5.2.
const E131_POSTAMBLE_SIZE: u16 = 0x0;

/// The E131 ACN packet identifier field value. Must be 0x41 0x53 0x43 0x2d 0x45 0x31 0x2e 0x31 0x37 0x00 0x00 0x00 as per
/// ANSI E1.31-2018 Section 5.3.
const E131_ACN_PACKET_IDENTIFIER: [u8; 12] = [
    0x41, 0x53, 0x43, 0x2d, 0x45, 0x31, 0x2e, 0x31, 0x37, 0x00, 0x00, 0x00,
];

/// The E131 CID field length in bytes as per ANSI E1.31-2018 Section 4 Table 4-1, 4-2, 4-3.
pub const E131_CID_FIELD_LENGTH: usize = 16;

// The exclusive end index of the CID field. Calculated based on previous values defined in ANSI E1.31-2018 Section 4 Table 4-1, 4-2, 4-3.
const E131_CID_END_INDEX: usize =
    E131_PDU_LENGTH_FLAGS_LENGTH + E131_ROOT_LAYER_VECTOR_LENGTH + E131_CID_FIELD_LENGTH;

/// The length of the Source Name field in bytes in an ANSI E1.31-2018 packet as per ANSI E1.31-2018 Section 4, Table 4-1, 4-2, 4-3.
pub const E131_SOURCE_NAME_FIELD_LENGTH: usize = 64;

/// The length of the Synchronisation Address field in bytes in an ANSI E1.31-2018 packet as per ANSI E1.31-2018 Section 4, Table 4-1, 4-2, 4-3.
pub const E131_SYNC_ADDR_FIELD_LENGTH: usize = 2;

/// The length in bytes of the sequence number field within the framing layer of an E1.31 synchronisation packet.
/// AS per ANSI E1.31-2018 Section 4, Table 4-2.
const E131_SYNC_FRAMING_LAYER_SEQ_NUM_FIELD_LENGTH: usize = 1;

/// The length in bytes of the reserved field within the framing layer of an E1.31 synchronisation packet.
/// AS per ANSI E1.31-2018 Section 4, Table 4-2.
const E131_SYNC_FRAMING_LAYER_RESERVE_FIELD_LENGTH: usize = 2;

// The length in bytes of the reserve field in the universe discovery framing layer of an ANSI E1.31-2018 Universe Discovery Packet.
// Length as per ANSI E1.31-2018 Section 4, Table 4-3.
const E131_DISCOVERY_FRAMING_LAYER_RESERVE_FIELD_LENGTH: usize = 4;

/// The initial/starting sequence number used.
pub const STARTING_SEQUENCE_NUMBER: u8 = 0;

/// The vector field value used to identify the ACN packet as an ANSI E1.31 data packet.
/// This is used at the ACN packet layer not the E1.31 layer.
/// Value as defined in ANSI E1.31-2018 Appendix A: Defined Parameters (Normative).
pub const VECTOR_ROOT_E131_DATA: u32 = 0x0000_0004;

/// The vector field value used to identify the packet as an ANSI E1.31 universe discovery or synchronisation packet.
/// This is used at the ACN packet layer not the E1.31 layer.
/// Value as defined in ANSI E1.31-2018 Appendix A: Defined Parameters (Normative).
pub const VECTOR_ROOT_E131_EXTENDED: u32 = 0x0000_0008;

/// The E1.31 packet vector field value used to identify the E1.31 packet as a synchronisation packet.
/// This is used at the E1.31 layer and shouldn't be confused with the VECTOR values used for the ACN layer (i.e. VECTOR_ROOT_E131_DATA and VECTOR_ROOT_E131_EXTENDED).
/// Value as defined in ANSI E1.31-2018 Appendix A: Defined Parameters (Normative).
pub const VECTOR_E131_EXTENDED_SYNCHRONIZATION: u32 = 0x0000_0001;

/// The E1.31 packet vector field value used to identify the E1.31 packet as a universe discovery packet.
/// This is used at the E1.31 layer and shouldn't be confused with the VECTOR values used for the ACN layer (i.e. VECTOR_ROOT_E131_DATA and VECTOR_ROOT_E131_EXTENDED).
/// This VECTOR value is shared by E1.31 data packets, distinguished by the value of the ACN ROOT_VECTOR.
/// Value as defined in ANSI E1.31-2018 Appendix A: Defined Parameters (Normative).
pub const VECTOR_E131_EXTENDED_DISCOVERY: u32 = 0x0000_0002;

/// The E1.31 packet vector field value used to identify the E1.31 packet as a data packet.
/// This is used at the E1.31 layer and shouldn't be confused with the VECTOR values used for the ACN layer (i.e. VECTOR_ROOT_E131_DATA and VECTOR_ROOT_E131_EXTENDED).
/// This VECTOR value is shared by E1.31 universe discovery packets, distinguished by the value of the ACN ROOT_VECTOR.
/// Value as defined in ANSI E1.31-2018 Appendix A: Defined Parameters (Normative).
pub const VECTOR_E131_DATA_PACKET: u32 = 0x0000_0002;

/// Used at the DMP layer in E1.31 data packets to identify the packet as a set property message.
/// Not to be confused with the other VECTOR values used at the E1.31, ACN etc. layers.
/// Value as defined in ANSI E1.31-2018 Appendix A: Defined Parameters (Normative).
pub const VECTOR_DMP_SET_PROPERTY: u8 = 0x02;

/// Used at the universe discovery packet universe discovery layer to identify the packet as a universe discovery list of universes.
/// Not to be confused with the other VECTOR values used at the E1.31, ACN, DMP, etc. layers.
/// Value as defined in ANSI E1.31-2018 Appendix A: Defined Parameters (Normative).
pub const VECTOR_UNIVERSE_DISCOVERY_UNIVERSE_LIST: u32 = 0x0000_0001;

/// The port number used for the ACN family of protocols and therefore the sACN protocol.
/// As defined in ANSI E1.31-2018 Appendix A: Defined Parameters (Normative)
pub const ACN_SDT_MULTICAST_PORT: u16 = 5568;

/// The payload capacity for a sacn packet, for DMX data this would translate to 512 frames + a startcode byte.
pub const UNIVERSE_CHANNEL_CAPACITY: usize = 513;

/// The synchronisation universe/address of packets which do not require synchronisation as specified in section 6.2.4.1 of ANSI E1.31-2018.
pub const NO_SYNC_UNIVERSE: u16 = 0;

/// The timeout before data loss is assumed for an E131 source, as defined in Appendix A of ANSI E1.31-2018.
pub const E131_NETWORK_DATA_LOSS_TIMEOUT: Duration = Duration::from_millis(2500);

/// The timeout before a discovered source is assumed to be lost as defined in section 12.2 of ANSI E1.31-2018.
pub const UNIVERSE_DISCOVERY_SOURCE_TIMEOUT: Duration = E131_NETWORK_DATA_LOSS_TIMEOUT;

/// Converts the given ANSI E1.31-2018 universe into an Ipv4 multicast address with the port set to the acn multicast port as defined
/// in packet::ACN_SDT_MULTICAST_PORT.
///
/// Conversion done as specified in section 9.3.1 of ANSI E1.31-2018
///
/// Returns the multicast address.
///
/// # Errors
/// IllegalUniverse: Returned if the given universe is outwith the allowed range of universes,
///     see (is_universe_in_range)[fn.is_universe_in_range.packet].
pub fn universe_to_ipv4_multicast_addr(universe: u16) -> Result<SockAddr> {
    is_universe_in_range(universe)?;

    let high_byte: u8 = ((universe >> 8) & 0xff) as u8;
    let low_byte: u8 = (universe & 0xff) as u8;

    // As per ANSI E1.31-2018 Section 9.3.1 Table 9-10.
    Ok(SocketAddr::new(
        IpAddr::V4(Ipv4Addr::new(239, 255, high_byte, low_byte)),
        ACN_SDT_MULTICAST_PORT,
    )
    .into())
}

/// Converts the given ANSI E1.31-2018 universe into an Ipv6 multicast address with the port set to the acn multicast port as defined
/// in packet::ACN_SDT_MULTICAST_PORT.
///
/// Conversion done as specified in section 9.3.2 of ANSI E1.31-2018
///
/// Returns the multicast address.
///
/// # Errors
/// IllegalUniverse: Returned if the given universe is outwith the allowed range of universes,
///     see (is_universe_in_range)[fn.is_universe_in_range.packet].
pub fn universe_to_ipv6_multicast_addr(universe: u16) -> Result<SockAddr> {
    is_universe_in_range(universe)?;

    // As per ANSI E1.31-2018 Section 9.3.2 Table 9-12.
    Ok(SocketAddr::new(
        IpAddr::V6(Ipv6Addr::new(0xFF18, 0, 0, 0, 0, 0, 0x8300, universe)),
        ACN_SDT_MULTICAST_PORT,
    )
    .into())
}

/// Checks if the given universe is a valid universe to send on (within allowed range).
///
/// # Errors
/// IllegalUniverse: Returned if the universe is outwith the allowed range of universes
///     [E131_MIN_MULTICAST_UNIVERSE, E131_MAX_MULTICAST_UNIVERSE] + E131_DISCOVERY_UNIVERSE.
pub fn is_universe_in_range(universe: u16) -> Result<()> {
    if (universe != E131_DISCOVERY_UNIVERSE)
        && !(E131_MIN_MULTICAST_UNIVERSE..=E131_MAX_MULTICAST_UNIVERSE).contains(&universe)
    {
        return Err(SacnError::IllegalUniverse(universe));
    }
    Ok(())
}

/// Fills the given array of bytes with the given length n with bytes of value 0.
#[inline]
fn zeros(buf: &mut [u8], n: usize) {
    for b in buf.iter_mut().take(n) {
        *b = 0;
    }
}

/// Takes the given byte buffer (e.g. a c char array) and parses it into a rust &str.
///
/// # Arguments
/// buf: The byte buffer to parse into a str.
///
/// # Errors
/// SourceNameNotNullTerminated: Returned if the source name is not null terminated as required by ANSI E1.31-2018 Section 6.2.2
<<<<<<< HEAD
///
=======
>>>>>>> 3e71c50c
#[inline]
fn parse_source_name_str(buf: &[u8]) -> Result<&str> {
    let mut source_name_length = buf.len();
    for (i, b) in buf.iter().enumerate() {
        if *b == 0 {
            source_name_length = i;
            break;
        }
    }

    if source_name_length == buf.len() && buf[buf.len() - 1] != 0 {
        return Err(SacnError::SacnParsePackError(
            ParsePacketError::SourceNameNotNullTerminated(),
        ));
    }

    Ok(str::from_utf8(&buf[..source_name_length])?)
}

macro_rules! impl_acn_root_layer_protocol {
    ( $( $lt:tt )* ) => {
        /// Root layer protocol of the Architecture for Control Networks (ACN) protocol.
        #[derive(Clone, Eq, PartialEq, Hash, Debug)]
        pub struct AcnRootLayerProtocol$( $lt )* {
            /// The PDU this packet carries.
            pub pdu: E131RootLayer$( $lt )*,
        }

        impl$( $lt )* AcnRootLayerProtocol$( $lt )* {
            /// Parse the packet from the given buffer.
            pub fn parse(buf: &[u8]) -> Result<AcnRootLayerProtocol<'_>> {
                if buf.len() <  (E131_PREAMBLE_SIZE as usize) {
                    return Err(SacnError::SacnParsePackError(
                        ParsePacketError::ParseInsufficientData(
                            "Insufficient data for ACN root layer preamble".to_string(),
                        ),
                    ));
                }

                // Preamble Size
                if NetworkEndian::read_u16(&buf[0..2]) != E131_PREAMBLE_SIZE {
                    return Err(SacnError::SacnParsePackError(
                        ParsePacketError::ParseInvalidData("invalid Preamble Size".to_string()),
                    ));
                }

                // Post-amble Size
                if NetworkEndian::read_u16(&buf[2..4]) != E131_POSTAMBLE_SIZE {
                    return Err(SacnError::SacnParsePackError(
                        ParsePacketError::ParseInvalidData("invalid Post-amble Size".to_string()),
                    ));
                }

                // ACN Packet Identifier
                if &buf[4 .. (E131_PREAMBLE_SIZE as usize)] != E131_ACN_PACKET_IDENTIFIER {
                    return Err(SacnError::SacnParsePackError(
                        ParsePacketError::ParseInvalidData("invalid ACN packet identifier".to_string()),
                    ));
                }

                // PDU block
                Ok(AcnRootLayerProtocol {
                    pdu: E131RootLayer::parse(&buf[(E131_PREAMBLE_SIZE as usize) ..])?,
                })
            }

            /// Packs the packet into heap allocated memory.
            pub fn pack_alloc(&self) -> Result<Vec<u8>> {
                let mut buf = Vec::with_capacity(self.len());
                self.pack_vec(&mut buf)?;
                Ok(buf)
            }

            /// Packs the packet into the given vector.
            ///
            /// Grows the vector `buf` if necessary.
            pub fn pack_vec(&self, buf: &mut Vec<u8>) -> Result<()> {
                buf.clear();
                buf.resize(self.len(), 0);
                self.pack(buf)
            }

            /// Packs the packet into the given buffer.
            pub fn pack(&self, buf: &mut [u8]) -> Result<()> {
                if buf.len() < self.len() {
                    return Err(SacnError::SacnParsePackError(
                        ParsePacketError::ParseInvalidData("Invalid ACN packet identifier".to_string())
                    ));
                }

                // Preamble Size
                NetworkEndian::write_u16(&mut buf[0..2], 0x0010);

                // Post-amble Size
                zeros(&mut buf[2..4], 2);

                // ACN Packet Identifier
                buf[4..16].copy_from_slice(b"ASC-E1.17\x00\x00\x00");

                // PDU block
                self.pdu.pack(&mut buf[16..])
            }

            #[allow(clippy::len_without_is_empty)]
            /// The length of the packet when packed.
            pub fn len(&self) -> usize {
                // Preamble Field Size (Bytes)
                2 +
                // Post-amble Field Size (Bytes)
                2 +
                // ACN Packet Identifier Field Size (Bytes)
                E131_ACN_PACKET_IDENTIFIER.len() +
                // PDU block
                self.pdu.len()
            }
        }
    };
}

impl_acn_root_layer_protocol!(<'a>);

/// Represents the data contained with the PduInfo section that appears at the start of a layer in an sACN packet.
struct PduInfo {
    /// The length in bytes of this layer inclusive of the PduInfo.
    length: usize,
    /// The vector which indicates what the layer is, context dependent.
    vector: u32,
}

/// Takes the given byte buffer and parses the flags, length and vector fields into a PduInfo struct.
///
/// # Arguments
/// buf: The raw byte buffer.
///
/// vector_length: The length of the vectorfield in bytes.
///
/// # Errors
/// ParseInsufficientData: If the length of the buffer is less than the flag, length and vector fields (E131_PDU_LENGTH_FLAGS_LENGTH + vector_length).
///
/// ParsePduInvalidFlags: If the flags parsed don't match the flags expected for an ANSI E1.31-2018 packet as per ANSI E1.31-2018 Section 4 Table 4-1, 4-2, 4-3.
fn pdu_info(buf: &[u8], vector_length: usize) -> Result<PduInfo> {
    if buf.len() < E131_PDU_LENGTH_FLAGS_LENGTH + vector_length {
        return Err(SacnError::SacnParsePackError(
            ParsePacketError::ParseInsufficientData(
                "Insufficient data when parsing pdu_info, no flags or length field".to_string(),
            ),
        ));
    }

    // Flags
    let flags = buf[0] & 0xf0; // Flags are stored in the top 4 bits.
    if flags != E131_PDU_FLAGS {
        return Err(SacnError::SacnParsePackError(
            ParsePacketError::ParsePduInvalidFlags(flags),
        ));
    }
    // Length
    let length = (NetworkEndian::read_u16(&buf[0..E131_PDU_LENGTH_FLAGS_LENGTH]) & 0x0fff) as usize;

    // Vector
    let vector =
        NetworkEndian::read_uint(&buf[E131_PDU_LENGTH_FLAGS_LENGTH..], vector_length) as u32;

    Ok(PduInfo { length, vector })
}

trait Pdu: Sized {
    fn parse(buf: &[u8]) -> Result<Self>;

    fn pack(&self, buf: &mut [u8]) -> Result<()>;

    fn len(&self) -> usize;
}

macro_rules! impl_e131_root_layer {
    ( $( $lt:tt )* ) => {
        /// Payload of the Root Layer PDU.
        #[derive(Clone, Eq, PartialEq, Hash, Debug)]
        pub enum E131RootLayerData$( $lt )* {
            /// DMX data packet.
            DataPacket(DataPacketFramingLayer$( $lt )*),

            /// Synchronization packet.
            SynchronizationPacket(SynchronizationPacketFramingLayer),

            /// Universe discovery packet.
            UniverseDiscoveryPacket(UniverseDiscoveryPacketFramingLayer$( $lt )*),
        }

        /// Root layer protocol data unit (PDU).
        #[derive(Clone, Eq, PartialEq, Hash, Debug)]
        pub struct E131RootLayer$( $lt )* {
            /// Sender UUID.
            pub cid: Uuid,
            /// Data carried by the Root Layer PDU.
            pub data: E131RootLayerData$( $lt )*,
        }

        impl$( $lt )* Pdu for E131RootLayer$( $lt )* {
            fn parse(buf: &[u8]) -> Result<E131RootLayer$( $lt )*> {
                // Length and Vector
                let PduInfo { length, vector } = pdu_info(&buf, E131_ROOT_LAYER_VECTOR_LENGTH)?;
                if buf.len() < length {
                    return Err(SacnError::SacnParsePackError(
                        ParsePacketError::ParseInsufficientData(
                            "Buffer contains insufficient data based on ACN root layer pdu length field".to_string(),
                        ),
                    ));
                }

                if vector != VECTOR_ROOT_E131_DATA && vector != VECTOR_ROOT_E131_EXTENDED {
                    return Err(SacnError::SacnParsePackError(
                        ParsePacketError::PduInvalidVector(vector),
                    ));
                }

                // CID
                let cid = Uuid::from_slice(&buf[E131_PDU_LENGTH_FLAGS_LENGTH + E131_ROOT_LAYER_VECTOR_LENGTH .. E131_CID_END_INDEX])?;

                // Data
                let data = match vector {
                    VECTOR_ROOT_E131_DATA => {
                        E131RootLayerData::DataPacket(DataPacketFramingLayer::parse(&buf[E131_CID_END_INDEX .. length])?)
                    }
                    VECTOR_ROOT_E131_EXTENDED => {
                        let data_buf = &buf[E131_CID_END_INDEX .. length];
                        let PduInfo { length, vector} = pdu_info(&data_buf, E131_FRAMING_LAYER_VECTOR_LENGTH)?;
                        if buf.len() < length {
                            return Err(SacnError::SacnParsePackError(
                                ParsePacketError::ParseInsufficientData(
                                    "Buffer contains insufficient data based on E131 framing layer pdu length field".to_string(),
                                ),
                            ));
                        }

                        match vector {
                            VECTOR_E131_EXTENDED_SYNCHRONIZATION => {
                                E131RootLayerData::SynchronizationPacket(
                                    SynchronizationPacketFramingLayer::parse(data_buf)?,
                                )
                            }
                            VECTOR_E131_EXTENDED_DISCOVERY => {
                                E131RootLayerData::UniverseDiscoveryPacket(
                                    UniverseDiscoveryPacketFramingLayer::parse(data_buf)?,
                                )
                            }
                            vector => return Err(SacnError::SacnParsePackError(
                                ParsePacketError::PduInvalidVector(vector),
                            )),
                        }
                    }
                    vector => return Err(SacnError::SacnParsePackError(
                                ParsePacketError::PduInvalidVector(vector),
                            )),
                };

                Ok(E131RootLayer {
                    cid,
                    data,
                })
            }

            fn pack(&self, buf: &mut [u8]) -> Result<()> {
                if buf.len() < self.len() {
                    return Err(SacnError::SacnParsePackError(
                        ParsePacketError::PackBufferInsufficient("".to_string())
                    ));
                }

                // Flags and Length, flags are stored in the top 4 bits.
                let flags_and_length = NetworkEndian::read_u16(&[E131_PDU_FLAGS, 0x0]) | (self.len() as u16) & 0x0fff;
                NetworkEndian::write_u16(&mut buf[0 .. E131_PDU_LENGTH_FLAGS_LENGTH], flags_and_length);

                // Vector
                match self.data {
                    E131RootLayerData::DataPacket(_) => {
                        NetworkEndian::write_u32(&mut buf[E131_PDU_LENGTH_FLAGS_LENGTH .. E131_PDU_LENGTH_FLAGS_LENGTH + E131_ROOT_LAYER_VECTOR_LENGTH], VECTOR_ROOT_E131_DATA)
                    }
                    E131RootLayerData::SynchronizationPacket(_)
                    | E131RootLayerData::UniverseDiscoveryPacket(_) => {
                        NetworkEndian::write_u32(&mut buf[E131_PDU_LENGTH_FLAGS_LENGTH .. E131_PDU_LENGTH_FLAGS_LENGTH + E131_ROOT_LAYER_VECTOR_LENGTH], VECTOR_ROOT_E131_EXTENDED)
                    }
                }

                // CID
                buf[E131_PDU_LENGTH_FLAGS_LENGTH + E131_ROOT_LAYER_VECTOR_LENGTH .. E131_CID_END_INDEX].copy_from_slice(self.cid.as_bytes());

                // Data
                match self.data {
                    E131RootLayerData::DataPacket(ref data) => Ok(data.pack(&mut buf[E131_CID_END_INDEX .. ])?),
                    E131RootLayerData::SynchronizationPacket(ref data) => Ok(data.pack(&mut buf[E131_CID_END_INDEX .. ])?),
                    E131RootLayerData::UniverseDiscoveryPacket(ref data) => Ok(data.pack(&mut buf[E131_CID_END_INDEX .. ])?),
                }
            }

            fn len(&self) -> usize {
                // Length and Flags
                E131_PDU_LENGTH_FLAGS_LENGTH +
                // Vector
                E131_ROOT_LAYER_VECTOR_LENGTH +
                // CID
                E131_CID_FIELD_LENGTH +
                // Data
                match self.data {
                    E131RootLayerData::DataPacket(ref data) => data.len(),
                    E131RootLayerData::SynchronizationPacket(ref data) => data.len(),
                    E131RootLayerData::UniverseDiscoveryPacket(ref data) => data.len(),
                }
            }
        }
    };
}

impl_e131_root_layer!(<'a>);

macro_rules! impl_data_packet_framing_layer {
    ( $( $lt:tt )* ) => {
        /// Framing layer PDU for sACN data packets.
        #[derive(Eq, PartialEq, Debug)]
        pub struct DataPacketFramingLayer$( $lt )* {
            /// The name of the source.
            pub source_name: Cow<'a, str>,

            /// Priority of this data packet.
            pub priority: u8,

            /// Synchronization address.
            pub synchronization_address: u16,

            /// The sequence number of this packet.
            pub sequence_number: u8,

            /// If this packets data is preview data.
            pub preview_data: bool,

            /// If transmission on this universe is terminated.
            pub stream_terminated: bool,

            /// Force synchronization if no synchronization packets are received.
            pub force_synchronization: bool,

            /// The universe DMX data is transmitted for.
            pub universe: u16,

            /// DMP layer containing the DMX data.
            pub data: DataPacketDmpLayer$( $lt )*,
        }

        // Calculate the indexes of the fields within the buffer based on the size of the fields previous.
        // Constants are replaced inline so this increases readability by removing magic numbers without affecting runtime performance.
        // Theses indexes are only valid within the scope of this part of the protocol (DataPacketFramingLayer).
        const SOURCE_NAME_INDEX: usize = E131_PDU_LENGTH_FLAGS_LENGTH + E131_FRAMING_LAYER_VECTOR_LENGTH;
        const PRIORITY_INDEX: usize = SOURCE_NAME_INDEX + E131_SOURCE_NAME_FIELD_LENGTH;
        const SYNC_ADDR_INDEX: usize = PRIORITY_INDEX + E131_PRIORITY_FIELD_LENGTH;
        const SEQ_NUM_INDEX: usize = SYNC_ADDR_INDEX + E131_SYNC_ADDR_FIELD_LENGTH;
        const OPTIONS_FIELD_INDEX: usize = SEQ_NUM_INDEX + E131_SEQ_NUM_FIELD_LENGTH;
        const UNIVERSE_INDEX: usize = OPTIONS_FIELD_INDEX + E131_OPTIONS_FIELD_LENGTH;
        const DATA_INDEX: usize = UNIVERSE_INDEX + E131_UNIVERSE_FIELD_LENGTH;

        impl$( $lt )* Pdu for DataPacketFramingLayer$( $lt )* {
            fn parse(buf: &[u8]) -> Result<DataPacketFramingLayer$( $lt )*> {
                // Length and Vector
                let PduInfo { length, vector } = pdu_info(&buf, E131_FRAMING_LAYER_VECTOR_LENGTH)?;
                if buf.len() < length {
                    return Err(SacnError::SacnParsePackError(ParsePacketError::ParseInsufficientData("Buffer contains insufficient data based on data packet framing layer pdu length field".to_string())));
                }

                if vector != VECTOR_E131_DATA_PACKET {
                    return Err(SacnError::SacnParsePackError(ParsePacketError::PduInvalidVector(vector)));
                }

                // Source Name
                let source_name = String::from(
                    parse_source_name_str(
                        &buf[SOURCE_NAME_INDEX .. PRIORITY_INDEX]
                    )?
                );

                // Priority
                let priority = buf[PRIORITY_INDEX];
                if priority > E131_MAX_PRIORITY {
                    return Err(SacnError::SacnParsePackError(
                        ParsePacketError::ParseInvalidPriority(priority),
                    ));
                }

                // Synchronization Address
                let synchronization_address = NetworkEndian::read_u16(&buf[SYNC_ADDR_INDEX .. SEQ_NUM_INDEX]);
                if synchronization_address > E131_MAX_MULTICAST_UNIVERSE {
                    return Err(SacnError::SacnParsePackError(
                        ParsePacketError::ParseInvalidSyncAddr(synchronization_address),
                    ));
                }

                // Sequence Number
                let sequence_number = buf[SEQ_NUM_INDEX];

                // Options, Stored as bit flag.
                let preview_data = buf[OPTIONS_FIELD_INDEX] & E131_PREVIEW_DATA_OPTION_BIT_MASK != 0;
                let stream_terminated = buf[OPTIONS_FIELD_INDEX] & E131_STREAM_TERMINATION_OPTION_BIT_MASK != 0;
                let force_synchronization = buf[OPTIONS_FIELD_INDEX] & E131_FORCE_SYNCHRONISATION_OPTION_BIT_MASK != 0;

                // Universe
                let universe = NetworkEndian::read_u16(&buf[UNIVERSE_INDEX .. DATA_INDEX]);

                if !(E131_MIN_MULTICAST_UNIVERSE..=E131_MAX_MULTICAST_UNIVERSE).contains(&universe) {
                    return Err(SacnError::SacnParsePackError(
                        ParsePacketError::ParseInvalidUniverse(universe),
                    ));
                }

                // Data layer.
                let data = DataPacketDmpLayer::parse(&buf[DATA_INDEX .. length])?;

                Ok(DataPacketFramingLayer {
                    source_name: source_name.into(),
                    priority,
                    synchronization_address,
                    sequence_number,
                    preview_data,
                    stream_terminated,
                    force_synchronization,
                    universe,
                    data,
                })
            }

            fn pack(&self, buf: &mut [u8]) -> Result<()> {
                if buf.len() < self.len() {
                    return Err(SacnError::SacnParsePackError(ParsePacketError::PackBufferInsufficient("".to_string())));
                }

                // Flags and Length
                let flags_and_length = NetworkEndian::read_u16(&[E131_PDU_FLAGS, 0x0]) | (self.len() as u16) & 0x0fff;
                NetworkEndian::write_u16(&mut buf[0.. E131_PDU_LENGTH_FLAGS_LENGTH], flags_and_length);

                // Vector
                NetworkEndian::write_u32(&mut buf[E131_PDU_LENGTH_FLAGS_LENGTH .. SOURCE_NAME_INDEX], VECTOR_E131_DATA_PACKET);

                // Source Name, padded with 0's up to the required 64 byte length.
                zeros(&mut buf[SOURCE_NAME_INDEX .. PRIORITY_INDEX], E131_SOURCE_NAME_FIELD_LENGTH);
                buf[SOURCE_NAME_INDEX .. SOURCE_NAME_INDEX + self.source_name.len()].copy_from_slice(self.source_name.as_bytes());

                // Priority
                buf[PRIORITY_INDEX] = self.priority;

                // Synchronization Address
                NetworkEndian::write_u16(&mut buf[SYNC_ADDR_INDEX .. SEQ_NUM_INDEX], self.synchronization_address);

                // Sequence Number
                buf[SEQ_NUM_INDEX] = self.sequence_number;

                // Options, zero out all the bits to start including bits 0-4 as per ANSI E1.31-2018 Section 6.2.6.
                buf[OPTIONS_FIELD_INDEX] = 0;

                // Preview Data
                if self.preview_data {
                    buf[OPTIONS_FIELD_INDEX] = E131_PREVIEW_DATA_OPTION_BIT_MASK;
                }

                // Stream Terminated
                if self.stream_terminated {
                    buf[OPTIONS_FIELD_INDEX] |= E131_STREAM_TERMINATION_OPTION_BIT_MASK;
                }

                // Force Synchronization
                if self.force_synchronization {
                    buf[OPTIONS_FIELD_INDEX] |= E131_FORCE_SYNCHRONISATION_OPTION_BIT_MASK;
                }

                // Universe
                NetworkEndian::write_u16(&mut buf[UNIVERSE_INDEX .. DATA_INDEX], self.universe);

                // Data
                self.data.pack(&mut buf[DATA_INDEX .. ])
            }

            fn len(&self) -> usize {
                // Length and Flags
                E131_PDU_LENGTH_FLAGS_LENGTH +
                // Vector
                E131_FRAMING_LAYER_VECTOR_LENGTH +
                // Source Name
                E131_SOURCE_NAME_FIELD_LENGTH +
                // Priority
                E131_PRIORITY_FIELD_LENGTH +
                // Synchronization Address
                E131_SYNC_ADDR_FIELD_LENGTH +
                // Sequence Number
                E131_SEQ_NUM_FIELD_LENGTH +
                // Options
                E131_OPTIONS_FIELD_LENGTH +
                // Universe
                E131_UNIVERSE_FIELD_LENGTH +
                // Data
                self.data.len()
            }
        }

        impl$( $lt )* Clone for DataPacketFramingLayer$( $lt )* {
            fn clone(&self) -> Self {
                DataPacketFramingLayer {
                    source_name: self.source_name.clone(),
                    priority: self.priority,
                    synchronization_address: self.synchronization_address,
                    sequence_number: self.sequence_number,
                    preview_data: self.preview_data,
                    stream_terminated: self.stream_terminated,
                    force_synchronization: self.force_synchronization,
                    universe: self.universe,
                    data: self.data.clone(),
                }
            }
        }

        impl$( $lt )* Hash for DataPacketFramingLayer$( $lt )* {
            #[inline]
            fn hash<H: hash::Hasher>(&self, state: &mut H) {
                (&*self.source_name).hash(state);
                self.priority.hash(state);
                self.synchronization_address.hash(state);
                self.sequence_number.hash(state);
                self.preview_data.hash(state);
                self.stream_terminated.hash(state);
                self.force_synchronization.hash(state);
                self.universe.hash(state);
                self.data.hash(state);
            }
        }
    };
}

impl_data_packet_framing_layer!(<'a>);

macro_rules! impl_data_packet_dmp_layer {
    ( $( $lt:tt )* ) => {
        /// Device Management Protocol PDU with SET PROPERTY vector.
        ///
        /// Used for sACN data packets.
        #[derive(Eq, PartialEq, Debug)]
        pub struct DataPacketDmpLayer$( $lt )* {
            /// DMX data property values (DMX start coder + 512 slots).
            pub property_values: Cow<'a, [u8]>,
        }

        // Calculate the indexes of the fields within the buffer based on the size of the fields previous.
        // Constants are replaced inline so this increases readability by removing magic numbers without affecting runtime performance.
        // Theses indexes are only valid within the scope of this part of the protocol (DataPacketDmpLayer).
        const VECTOR_FIELD_INDEX: usize = E131_PDU_LENGTH_FLAGS_LENGTH;
        const ADDRESS_DATA_FIELD_INDEX: usize = VECTOR_FIELD_INDEX + E131_DATA_PACKET_DMP_LAYER_VECTOR_FIELD_LENGTH;
        const FIRST_PRIORITY_FIELD_INDEX: usize = ADDRESS_DATA_FIELD_INDEX + E131_DATA_PACKET_DMP_LAYER_ADDRESS_DATA_FIELD_LENGTH;
        const ADDRESS_INCREMENT_FIELD_INDEX: usize = FIRST_PRIORITY_FIELD_INDEX + E131_DATA_PACKET_DMP_LAYER_FIRST_PROPERTY_ADDRESS_FIELD_LENGTH;
        const PROPERTY_VALUE_COUNT_FIELD_INDEX: usize = ADDRESS_INCREMENT_FIELD_INDEX + E131_DATA_PACKET_DMP_LAYER_ADDRESS_INCREMENT_FIELD_LENGTH;
        const PROPERTY_VALUES_FIELD_INDEX: usize = PROPERTY_VALUE_COUNT_FIELD_INDEX + E131_DATA_PACKET_DMP_LAYER_PROPERTY_VALUE_COUNT_FIELD_LENGTH;

        impl$( $lt )* Pdu for DataPacketDmpLayer$( $lt )* {

            fn parse(buf: &[u8]) -> Result<DataPacketDmpLayer$( $lt )*> {
                // Length and Vector
                let PduInfo { length, vector } = pdu_info(&buf, E131_DATA_PACKET_DMP_LAYER_VECTOR_FIELD_LENGTH)?;
                if buf.len() < length {
                    return Err(SacnError::SacnParsePackError(ParsePacketError::ParseInsufficientData("Buffer contains insufficient data based on data packet dmp layer pdu length field".to_string())));
                }

                if vector != u32::from(VECTOR_DMP_SET_PROPERTY) {
                    return Err(SacnError::SacnParsePackError(ParsePacketError::PduInvalidVector(vector)));
                }

                // Address and Data Type
                if buf[ADDRESS_DATA_FIELD_INDEX] != E131_DMP_LAYER_ADDRESS_DATA_FIELD {
                    return Err(SacnError::SacnParsePackError(ParsePacketError::ParseInvalidData("invalid Address and Data Type".to_string())));
                }

                // First Property Address
                if NetworkEndian::read_u16(&buf[FIRST_PRIORITY_FIELD_INDEX .. ADDRESS_INCREMENT_FIELD_INDEX]) != E131_DATA_PACKET_DMP_LAYER_FIRST_PROPERTY_FIELD {
                    return Err(SacnError::SacnParsePackError(ParsePacketError::ParseInvalidData("invalid First Property Address".to_string())));
                }

                // Address Increment
                if NetworkEndian::read_u16(&buf[ADDRESS_INCREMENT_FIELD_INDEX .. PROPERTY_VALUE_COUNT_FIELD_INDEX]) != E131_DATA_PACKET_DMP_LAYER_ADDRESS_INCREMENT {
                    return Err(SacnError::SacnParsePackError(ParsePacketError::ParseInvalidData("invalid Address Increment".to_string())));
                }

                // Property value count
                let property_value_count = NetworkEndian::read_u16(&buf[PROPERTY_VALUE_COUNT_FIELD_INDEX .. PROPERTY_VALUES_FIELD_INDEX]);

                // Check that the property value count matches the expected count based on the pdu length given previously.
                if property_value_count as usize + PROPERTY_VALUES_FIELD_INDEX != length {
                    return Err(SacnError::SacnParsePackError(
                        ParsePacketError::ParseInsufficientData(
                            format!("Invalid data packet dmp layer property value count, pdu length indicates {} property values, property value count field indicates {} property values",
                                length , property_value_count)
                            .to_string()
                        )
                    ));
                }

                // Property values
                // The property value length is only of the property values and not the headers so start counting at the index that the property values start.
                let property_values_length = length - PROPERTY_VALUES_FIELD_INDEX;
                if property_values_length > UNIVERSE_CHANNEL_CAPACITY {
                    return Err(SacnError::SacnParsePackError(ParsePacketError::ParseInvalidData("only 512 DMX slots allowed".to_string())));
                }

                let mut property_values = Vec::with_capacity(property_values_length);

                property_values.extend_from_slice(&buf[PROPERTY_VALUES_FIELD_INDEX .. length]);

                Ok(DataPacketDmpLayer {
                    property_values: property_values.into(),
                })
            }

            fn pack(&self, buf: &mut [u8]) -> Result<()> {
                if self.property_values.len() > UNIVERSE_CHANNEL_CAPACITY {
                    return Err(SacnError::SacnParsePackError(ParsePacketError::PackInvalidData("only 512 DMX values allowed".to_string())));
                }

                if buf.len() < self.len() {
                    return Err(SacnError::SacnParsePackError(ParsePacketError::PackBufferInsufficient("DataPacketDmpLayer pack buffer length insufficient".to_string())));
                }

                // Flags and Length
                let flags_and_length = NetworkEndian::read_u16(&[E131_PDU_FLAGS, 0x0]) | (self.len() as u16) & 0x0fff;
                NetworkEndian::write_u16(&mut buf[0.. E131_PDU_LENGTH_FLAGS_LENGTH], flags_and_length);

                // Vector
                buf[VECTOR_FIELD_INDEX] = VECTOR_DMP_SET_PROPERTY;

                // Address and Data Type
                buf[ADDRESS_DATA_FIELD_INDEX] = E131_DMP_LAYER_ADDRESS_DATA_FIELD;

                // First Property Address
                zeros(&mut buf[FIRST_PRIORITY_FIELD_INDEX .. ADDRESS_INCREMENT_FIELD_INDEX], E131_DATA_PACKET_DMP_LAYER_FIRST_PROPERTY_ADDRESS_FIELD_LENGTH);

                // Address Increment
                NetworkEndian::write_u16(&mut buf[ADDRESS_INCREMENT_FIELD_INDEX .. PROPERTY_VALUE_COUNT_FIELD_INDEX], E131_DATA_PACKET_DMP_LAYER_ADDRESS_INCREMENT);

                // Property value count
                NetworkEndian::write_u16(&mut buf[PROPERTY_VALUE_COUNT_FIELD_INDEX .. PROPERTY_VALUES_FIELD_INDEX], self.property_values.len() as u16);

                // Property values
                buf[PROPERTY_VALUES_FIELD_INDEX .. PROPERTY_VALUES_FIELD_INDEX + self.property_values.len()].copy_from_slice(&self.property_values);

                Ok(())
            }

            fn len(&self) -> usize {
                // Length and Flags
                E131_PDU_LENGTH_FLAGS_LENGTH +
                // Vector
                E131_DATA_PACKET_DMP_LAYER_VECTOR_FIELD_LENGTH +
                // Address and Data Type
                E131_DATA_PACKET_DMP_LAYER_ADDRESS_DATA_FIELD_LENGTH +
                // First Property Address
                E131_DATA_PACKET_DMP_LAYER_FIRST_PROPERTY_ADDRESS_FIELD_LENGTH +
                // Address Increment
                E131_DATA_PACKET_DMP_LAYER_ADDRESS_INCREMENT_FIELD_LENGTH +
                // Property value count
                E131_DATA_PACKET_DMP_LAYER_PROPERTY_VALUE_COUNT_FIELD_LENGTH +
                // Property values
                self.property_values.len()
            }
        }

        impl$( $lt )* Clone for DataPacketDmpLayer$( $lt )* {
            fn clone(&self) -> Self {
                DataPacketDmpLayer {
                    property_values: self.property_values.clone(),
                }
            }
        }

        impl$( $lt )* Hash for DataPacketDmpLayer$( $lt )* {
            #[inline]
            fn hash<H: hash::Hasher>(&self, state: &mut H) {
                (&*self.property_values).hash(state);
            }
        }
    };
}

impl_data_packet_dmp_layer!(<'a>);

/// sACN synchronization packet PDU.
#[derive(Clone, Eq, PartialEq, Hash, Debug, Copy)]
pub struct SynchronizationPacketFramingLayer {
    /// The sequence number of the packet.
    pub sequence_number: u8,

    /// The address to synchronize.
    pub synchronization_address: u16,
}

// Calculate the indexes of the fields within the buffer based on the size of the fields previous.
// Constants are replaced inline so this increases readability by removing magic numbers without affecting runtime performance.
// Theses indexes are only valid within the scope of this part of the protocol (SynchronisationPacketFramingLayer).
const E131_SYNC_FRAMING_LAYER_VECTOR_FIELD_INDEX: usize = E131_PDU_LENGTH_FLAGS_LENGTH;
const E131_SYNC_FRAMING_LAYER_SEQ_NUM_FIELD_INDEX: usize =
    E131_SYNC_FRAMING_LAYER_VECTOR_FIELD_INDEX + E131_FRAMING_LAYER_VECTOR_LENGTH;
const E131_SYNC_FRAMING_LAYER_SYNC_ADDRESS_FIELD_INDEX: usize =
    E131_SYNC_FRAMING_LAYER_SEQ_NUM_FIELD_INDEX + E131_SYNC_FRAMING_LAYER_SEQ_NUM_FIELD_LENGTH;
const E131_SYNC_FRAMING_LAYER_RESERVE_FIELD_INDEX: usize =
    E131_SYNC_FRAMING_LAYER_SYNC_ADDRESS_FIELD_INDEX + E131_SYNC_ADDR_FIELD_LENGTH;
const E131_SYNC_FRAMING_LAYER_END_INDEX: usize =
    E131_SYNC_FRAMING_LAYER_RESERVE_FIELD_INDEX + E131_SYNC_FRAMING_LAYER_RESERVE_FIELD_LENGTH;

impl Pdu for SynchronizationPacketFramingLayer {
    fn parse(buf: &[u8]) -> Result<SynchronizationPacketFramingLayer> {
        // Length and Vector
        let PduInfo { length, vector } = pdu_info(buf, E131_FRAMING_LAYER_VECTOR_LENGTH)?;
        if buf.len() < length {
            return Err(SacnError::SacnParsePackError(ParsePacketError::ParseInsufficientData("Buffer contains insufficient data based on synchronisation packet framing layer pdu length field".to_string())));
        }

        if vector != VECTOR_E131_EXTENDED_SYNCHRONIZATION {
            return Err(SacnError::SacnParsePackError(
                ParsePacketError::PduInvalidVector(vector),
            ));
        }

        if length != E131_UNIVERSE_SYNC_PACKET_FRAMING_LAYER_LENGTH {
            return Err(SacnError::SacnParsePackError(
                ParsePacketError::PduInvalidLength(length),
            ));
        }

        // Sequence Number
        let sequence_number = buf[E131_SYNC_FRAMING_LAYER_SEQ_NUM_FIELD_INDEX];

        // Synchronization Address
        let synchronization_address = NetworkEndian::read_u16(
            &buf[E131_SYNC_FRAMING_LAYER_SYNC_ADDRESS_FIELD_INDEX
                ..E131_SYNC_FRAMING_LAYER_RESERVE_FIELD_INDEX],
        );

        if !(E131_MIN_MULTICAST_UNIVERSE..=E131_MAX_MULTICAST_UNIVERSE)
            .contains(&synchronization_address)
        {
            return Err(SacnError::SacnParsePackError(
                ParsePacketError::ParseInvalidSyncAddr(synchronization_address),
            ));
        }

        // Reserved fields (2 bytes right immediately after the synchronisation address) should be ignored by receivers as per
        // ANSI E1.31-2018 Section 6.3.4.

        Ok(SynchronizationPacketFramingLayer {
            sequence_number,
            synchronization_address,
        })
    }

    fn pack(&self, buf: &mut [u8]) -> Result<()> {
        if buf.len() < self.len() {
            return Err(SacnError::SacnParsePackError(
                ParsePacketError::PackBufferInsufficient(
                    "SynchronizationPacketFramingLayer pack buffer length insufficient".to_string(),
                ),
            ));
        }

        // Flags and Length
        let flags_and_length =
            NetworkEndian::read_u16(&[E131_PDU_FLAGS, 0x0]) | (self.len() as u16) & 0x0fff;
        NetworkEndian::write_u16(&mut buf[0..E131_PDU_LENGTH_FLAGS_LENGTH], flags_and_length);

        // Vector
        NetworkEndian::write_u32(
            &mut buf[E131_SYNC_FRAMING_LAYER_VECTOR_FIELD_INDEX
                ..E131_SYNC_FRAMING_LAYER_SEQ_NUM_FIELD_INDEX],
            VECTOR_E131_EXTENDED_SYNCHRONIZATION,
        );

        // Sequence Number
        buf[E131_SYNC_FRAMING_LAYER_SEQ_NUM_FIELD_INDEX] = self.sequence_number;

        // Synchronization Address
        NetworkEndian::write_u16(
            &mut buf[E131_SYNC_FRAMING_LAYER_SYNC_ADDRESS_FIELD_INDEX
                ..E131_SYNC_FRAMING_LAYER_RESERVE_FIELD_INDEX],
            self.synchronization_address,
        );

        // Reserved, transmitted as zeros as per ANSI E1.31-2018 Section 6.3.4.
        zeros(
            &mut buf
                [E131_SYNC_FRAMING_LAYER_RESERVE_FIELD_INDEX..E131_SYNC_FRAMING_LAYER_END_INDEX],
            E131_SYNC_FRAMING_LAYER_RESERVE_FIELD_LENGTH,
        );

        Ok(())
    }

    fn len(&self) -> usize {
        // Length and Flags
        E131_PDU_LENGTH_FLAGS_LENGTH +
        // Vector
        E131_FRAMING_LAYER_VECTOR_LENGTH +
        // Sequence Number
        E131_SYNC_FRAMING_LAYER_SEQ_NUM_FIELD_LENGTH +
        // Synchronization Address
        E131_SYNC_ADDR_FIELD_LENGTH +
        // Reserved
        E131_SYNC_FRAMING_LAYER_RESERVE_FIELD_LENGTH
    }
}

macro_rules! impl_universe_discovery_packet_framing_layer {
    ( $( $lt:tt )* ) => {
        /// Framing layer PDU for sACN universe discovery packets.
        #[derive(Eq, PartialEq, Debug)]
        pub struct UniverseDiscoveryPacketFramingLayer$( $lt )* {
            /// Name of the source.
            pub source_name: Cow<'a, str>,

            /// Universe discovery layer.
            pub data: UniverseDiscoveryPacketUniverseDiscoveryLayer$( $lt )*,
        }

        // Calculate the indexes of the fields within the buffer based on the size of the fields previous.
        // Constants are replaced inline so this increases readability by removing magic numbers without affecting runtime performance.
        // Theses indexes are only valid within the scope of this part of the protocol (UniverseDiscoveryPacketFramingLayer).
        const E131_DISCOVERY_FRAMING_LAYER_VECTOR_FIELD_INDEX: usize = E131_PDU_LENGTH_FLAGS_LENGTH;
        const E131_DISCOVERY_FRAMING_LAYER_SOURCE_NAME_FIELD_INDEX: usize = E131_DISCOVERY_FRAMING_LAYER_VECTOR_FIELD_INDEX + E131_FRAMING_LAYER_VECTOR_LENGTH;
        const E131_DISCOVERY_FRAMING_LAYER_RESERVE_FIELD_INDEX: usize = E131_DISCOVERY_FRAMING_LAYER_SOURCE_NAME_FIELD_INDEX + E131_SOURCE_NAME_FIELD_LENGTH;
        const E131_DISCOVERY_FRAMING_LAYER_DATA_INDEX: usize = E131_DISCOVERY_FRAMING_LAYER_RESERVE_FIELD_INDEX + E131_DISCOVERY_FRAMING_LAYER_RESERVE_FIELD_LENGTH;

        impl$( $lt )* Pdu for UniverseDiscoveryPacketFramingLayer$( $lt )* {
            fn parse(buf: &[u8]) -> Result<UniverseDiscoveryPacketFramingLayer$( $lt )*> {
                // Length and Vector
                let PduInfo { length, vector } = pdu_info(&buf, E131_FRAMING_LAYER_VECTOR_LENGTH)?;
                if buf.len() < length {
                    return Err(SacnError::SacnParsePackError(ParsePacketError::ParseInsufficientData("Buffer contains insufficient data based on universe discovery packet framing layer pdu length field".to_string())));
                }

                if vector != VECTOR_E131_EXTENDED_DISCOVERY {
                    return Err(SacnError::SacnParsePackError(ParsePacketError::PduInvalidVector(vector)));
                }

                if length < E131_UNIVERSE_DISCOVERY_FRAMING_LAYER_MIN_LENGTH {
                    return Err(SacnError::SacnParsePackError(ParsePacketError::PduInvalidLength(length)));
                }

                // Source Name
                let source_name = String::from(parse_source_name_str(&buf[E131_DISCOVERY_FRAMING_LAYER_SOURCE_NAME_FIELD_INDEX .. E131_DISCOVERY_FRAMING_LAYER_RESERVE_FIELD_INDEX])?);

                // Reserved data (immediately after source_name) ignored as per ANSI E1.31-2018 Section 6.4.3.

                // The universe discovery data.
                let data = UniverseDiscoveryPacketUniverseDiscoveryLayer::parse(&buf[E131_DISCOVERY_FRAMING_LAYER_DATA_INDEX .. length])?;

                Ok(UniverseDiscoveryPacketFramingLayer {
                    source_name: source_name.into(),
                    data,
                })
            }

            fn pack(&self, buf: &mut [u8]) -> Result<()> {
                if buf.len() < self.len() {
                    return Err(SacnError::SacnParsePackError(ParsePacketError::PackBufferInsufficient("UniverseDiscoveryPacketFramingLayer pack buffer length insufficient".to_string())));
                }

                // Flags and Length
                let flags_and_length = NetworkEndian::read_u16(&[E131_PDU_FLAGS, 0x0]) | (self.len() as u16) & 0x0fff;
                NetworkEndian::write_u16(&mut buf[0 .. E131_DISCOVERY_FRAMING_LAYER_VECTOR_FIELD_INDEX], flags_and_length);

                // Vector
                NetworkEndian::write_u32(&mut buf[E131_DISCOVERY_FRAMING_LAYER_VECTOR_FIELD_INDEX .. E131_DISCOVERY_FRAMING_LAYER_SOURCE_NAME_FIELD_INDEX], VECTOR_E131_EXTENDED_DISCOVERY);

                // Source Name
                zeros(&mut buf[E131_DISCOVERY_FRAMING_LAYER_SOURCE_NAME_FIELD_INDEX .. E131_DISCOVERY_FRAMING_LAYER_RESERVE_FIELD_INDEX], E131_SOURCE_NAME_FIELD_LENGTH);
                buf[E131_DISCOVERY_FRAMING_LAYER_SOURCE_NAME_FIELD_INDEX  .. E131_DISCOVERY_FRAMING_LAYER_SOURCE_NAME_FIELD_INDEX  + self.source_name.len()].copy_from_slice(self.source_name.as_bytes());

                // Reserved
                zeros(&mut buf[E131_DISCOVERY_FRAMING_LAYER_RESERVE_FIELD_INDEX .. E131_DISCOVERY_FRAMING_LAYER_DATA_INDEX], E131_DISCOVERY_FRAMING_LAYER_RESERVE_FIELD_LENGTH);

                // Data
                self.data.pack(&mut buf[E131_DISCOVERY_FRAMING_LAYER_DATA_INDEX .. ])
            }

            fn len(&self) -> usize {
                // Length and Flags
                E131_PDU_LENGTH_FLAGS_LENGTH +
                // Vector
                E131_FRAMING_LAYER_VECTOR_LENGTH +
                // Source Name
                E131_SOURCE_NAME_FIELD_LENGTH +
                // Reserved
                E131_DISCOVERY_FRAMING_LAYER_RESERVE_FIELD_LENGTH +
                // Data
                self.data.len()
            }
        }

        impl$( $lt )* Clone for UniverseDiscoveryPacketFramingLayer$( $lt )* {
            fn clone(&self) -> Self {
                UniverseDiscoveryPacketFramingLayer {
                    source_name: self.source_name.clone(),
                    data: self.data.clone(),
                }
            }
        }

        impl$( $lt )* Hash for UniverseDiscoveryPacketFramingLayer$( $lt )* {
            #[inline]
            fn hash<H: hash::Hasher>(&self, state: &mut H) {
                (&*self.source_name).hash(state);
                self.data.hash(state);
            }
        }
    };
}

impl_universe_discovery_packet_framing_layer!(<'a>);

macro_rules! impl_universe_discovery_packet_universe_discovery_layer {
    ( $( $lt:tt )* ) => {
        /// Universe discovery layer PDU.
        #[derive(Eq, PartialEq, Debug)]
        pub struct UniverseDiscoveryPacketUniverseDiscoveryLayer$( $lt )* {
            /// Current page of the discovery packet.
            pub page: u8,

            /// The number of the final page.
            pub last_page: u8,

            /// List of universes.
            pub universes: Cow<'a, [u16]>,
        }

        // Calculate the indexes of the fields within the buffer based on the size of the fields previous.
        // Constants are replaced inline so this increases readability by removing magic numbers without affecting runtime performance.
        // Theses indexes are only valid within the scope of this part of the protocol (UniverseDiscoveryPacketUniverseDiscoveryLayer).
        const E131_DISCOVERY_LAYER_VECTOR_FIELD_INDEX: usize = E131_PDU_LENGTH_FLAGS_LENGTH;
        const E131_DISCOVERY_LAYER_PAGE_FIELD_INDEX: usize = E131_DISCOVERY_LAYER_VECTOR_FIELD_INDEX + E131_DISCOVERY_LAYER_VECTOR_FIELD_LENGTH;
        const E131_DISCOVERY_LAYER_LAST_PAGE_FIELD_INDEX: usize = E131_DISCOVERY_LAYER_PAGE_FIELD_INDEX + E131_DISCOVERY_LAYER_PAGE_FIELD_LENGTH;
        const E131_DISCOVERY_LAYER_UNIVERSE_LIST_FIELD_INDEX: usize = E131_DISCOVERY_LAYER_LAST_PAGE_FIELD_INDEX + E131_DISCOVERY_LAYER_LAST_PAGE_FIELD_LENGTH;

        impl$( $lt )* Pdu for UniverseDiscoveryPacketUniverseDiscoveryLayer$( $lt )* {
            fn parse(buf: &[u8]) -> Result<UniverseDiscoveryPacketUniverseDiscoveryLayer$( $lt )*> {
                // Length and Vector
                let PduInfo { length, vector } = pdu_info(&buf, E131_DISCOVERY_LAYER_VECTOR_FIELD_LENGTH)?;
                if buf.len() != length {
                    return Err(SacnError::SacnParsePackError(ParsePacketError::ParseInsufficientData(
                        format!("Buffer contains incorrect amount of data ({} bytes) based on universe discovery packet universe discovery layer pdu length field ({} bytes)"
                        , buf.len() ,length).to_string())));
                }

                if vector != VECTOR_UNIVERSE_DISCOVERY_UNIVERSE_LIST {
                    return Err(SacnError::SacnParsePackError(ParsePacketError::PduInvalidVector(vector)));
                }

                if !(E131_UNIVERSE_DISCOVERY_LAYER_MIN_LENGTH..=E131_UNIVERSE_DISCOVERY_LAYER_MAX_LENGTH).contains(&length) {
                    return Err(SacnError::SacnParsePackError(ParsePacketError::PduInvalidLength(length)));
                }

                // Page
                let page = buf[E131_DISCOVERY_LAYER_PAGE_FIELD_INDEX];

                // Last Page
                let last_page = buf[E131_DISCOVERY_LAYER_LAST_PAGE_FIELD_INDEX];

                if page > last_page {
                    return Err(SacnError::SacnParsePackError(ParsePacketError::ParseInvalidPage("Page value higher than last_page".to_string())));
                }

                // The number of universes, calculated by dividing the remaining space in the packet by the size of a single universe.
                let universes_length = (length - E131_DISCOVERY_LAYER_UNIVERSE_LIST_FIELD_INDEX) / E131_UNIVERSE_FIELD_LENGTH;
                let universes: Cow<'a, [u16]> = parse_universe_list(&buf[E131_DISCOVERY_LAYER_UNIVERSE_LIST_FIELD_INDEX ..], universes_length)?;

                Ok(UniverseDiscoveryPacketUniverseDiscoveryLayer {
                    page,
                    last_page,
                    universes,
                })
            }

            fn pack(&self, buf: &mut [u8]) -> Result<()> {
                if self.universes.len() > DISCOVERY_UNI_PER_PAGE {
                    return Err(SacnError::SacnParsePackError(
                        ParsePacketError::PackInvalidData(
                            format!("Maximum {} universes allowed per discovery page", DISCOVERY_UNI_PER_PAGE).to_string())));
                }

                if buf.len() < self.len() {
                    return Err(SacnError::SacnParsePackError(
                        ParsePacketError::PackBufferInsufficient("UniverseDiscoveryPacketUniverseDiscoveryLayer pack buffer insufficient".to_string())));
                }

                // Flags and Length
                let flags_and_length = NetworkEndian::read_u16(&[E131_PDU_FLAGS, 0x0]) | (self.len() as u16) & 0x0fff;
                NetworkEndian::write_u16(&mut buf[0 .. E131_DISCOVERY_FRAMING_LAYER_VECTOR_FIELD_INDEX], flags_and_length);

                // Vector
                NetworkEndian::write_u32(&mut buf[E131_DISCOVERY_LAYER_VECTOR_FIELD_INDEX .. E131_DISCOVERY_LAYER_PAGE_FIELD_INDEX], VECTOR_UNIVERSE_DISCOVERY_UNIVERSE_LIST);

                // Page
                buf[E131_DISCOVERY_LAYER_PAGE_FIELD_INDEX] = self.page;

                // Last Page
                buf[E131_DISCOVERY_LAYER_LAST_PAGE_FIELD_INDEX] = self.last_page;

                // Universes
                for i in 1..self.universes.len() {
                    if self.universes[i] == self.universes[i - 1] {
                        return Err(SacnError::SacnParsePackError(ParsePacketError::PackInvalidData("Universes are not unique".to_string())));
                    }
                    if self.universes[i] <= self.universes[i - 1] {
                        return Err(SacnError::SacnParsePackError(ParsePacketError::PackInvalidData("Universes are not sorted".to_string())));
                    }
                }
                NetworkEndian::write_u16_into(
                    &self.universes[..self.universes.len()],
                    &mut buf[E131_DISCOVERY_LAYER_UNIVERSE_LIST_FIELD_INDEX .. E131_DISCOVERY_LAYER_UNIVERSE_LIST_FIELD_INDEX + self.universes.len() * E131_UNIVERSE_FIELD_LENGTH],
                );

                Ok(())
            }

            fn len(&self) -> usize {
                // Length and Flags
                E131_PDU_LENGTH_FLAGS_LENGTH +
                // Vector
                E131_DISCOVERY_LAYER_VECTOR_FIELD_LENGTH +
                // Page
                E131_DISCOVERY_LAYER_PAGE_FIELD_LENGTH +
                // Last Page
                E131_DISCOVERY_LAYER_LAST_PAGE_FIELD_LENGTH +
                // Universes
                self.universes.len() * E131_UNIVERSE_FIELD_LENGTH
            }
        }

        impl$( $lt )* Clone for UniverseDiscoveryPacketUniverseDiscoveryLayer$( $lt )* {
            fn clone(&self) -> Self {
                UniverseDiscoveryPacketUniverseDiscoveryLayer {
                    page: self.page,
                    last_page: self.last_page,
                    universes: self.universes.clone(),
                }
            }
        }

        impl$( $lt )* Hash for UniverseDiscoveryPacketUniverseDiscoveryLayer$( $lt )* {
            #[inline]
            fn hash<H: hash::Hasher>(&self, state: &mut H) {
                self.page.hash(state);
                self.last_page.hash(state);
                (&*self.universes).hash(state);
            }
        }
    };
}

/// Takes the given buffer representing the "List of Universe" field in an ANSI E1.31-2018 discovery packet and parses it into the universe values.
///
/// This enforces the requirement from ANSI E1.31-2018 Section 8.5 that the universes must be numerically sorted.
///
/// # Arguments
/// buf: The byte buffer to parse into the universe.
/// length: The number of universes to attempt to parse from the buffer.
///
/// # Errors
/// ParseInvalidUniverseOrder: If the universes are not sorted in ascending order with no duplicates.
///
/// ParseInsufficientData: If the buffer doesn't contain sufficient bytes and so cannot be parsed into the specified number of u16 universes.
fn parse_universe_list<'a>(buf: &[u8], length: usize) -> Result<Cow<'a, [u16]>> {
    let mut universes: Vec<u16> = Vec::with_capacity(length);
    let mut i = 0;

    // Last_universe starts as a placeholder value that is guaranteed to be less than the lowest possible advertised universe.
    // Cannot use 0 even though under ANSI E1.31-2018 it cannot be used for data or as a sync_address as it is reserved for future use
    // so may be used in future.
    let mut last_universe: i32 = -1;

    if buf.len() < length * E131_UNIVERSE_FIELD_LENGTH {
        return Err(SacnError::SacnParsePackError(
            ParsePacketError::ParseInsufficientData(
                format!("The given buffer of length {} bytes cannot be parsed into the given number of universes {}", buf.len(), length).to_string())));
    }

    while i < (length * E131_UNIVERSE_FIELD_LENGTH) {
        let u = NetworkEndian::read_u16(&buf[i..i + E131_UNIVERSE_FIELD_LENGTH]);

        if (u as i32) > last_universe {
            // Enforce assending ordering of universes as per ANSI E1.31-2018 Section 8.5.
            universes.push(u);
            last_universe = u as i32;
            i += E131_UNIVERSE_FIELD_LENGTH; // Jump to the next universe.
        } else {
            return Err(SacnError::SacnParsePackError(
                ParsePacketError::ParseInvalidUniverseOrder(
                    format!("Universe {u} is out of order, discovery packet universe list must be in accending order!").to_string())));
        }
    }

    Ok(universes.into())
}

impl_universe_discovery_packet_universe_discovery_layer!(<'a>);

#[cfg(test)]
mod test {
    use super::*;
    use std::net::{Ipv4Addr, Ipv6Addr, SocketAddrV4, SocketAddrV6};

    /// The universe_to tests below check that the conversion from a universe to an IPv6 or IPv4 multicast address is done as
    /// per ANSI E1.31-2018 Section 9.3.1 Table 9-10 (IPv4) and ANSI E1.31-2018 Section 9.3.2 Table 9-11 + Table 9-12.
    #[test]
    fn test_universe_to_ipv4_lowest_byte_normal() {
        let val: u16 = 119;
        let res = universe_to_ipv4_multicast_addr(val).unwrap();
        assert!(res.as_socket_ipv4().unwrap().ip().is_multicast());

        assert_eq!(
            res.as_socket_ipv4().unwrap(),
            SocketAddrV4::new(
                Ipv4Addr::new(239, 255, (val / 256) as u8, (val % 256) as u8),
                ACN_SDT_MULTICAST_PORT
            )
        );
    }

    #[test]
    fn test_universe_to_ip_ipv4_both_bytes_normal() {
        let val: u16 = 300;
        let res = universe_to_ipv4_multicast_addr(val).unwrap();
        assert!(res.as_socket_ipv4().unwrap().ip().is_multicast());

        assert_eq!(
            res.as_socket_ipv4().unwrap(),
            SocketAddrV4::new(
                Ipv4Addr::new(239, 255, (val / 256) as u8, (val % 256) as u8),
                ACN_SDT_MULTICAST_PORT
            )
        );
    }

    #[test]
    fn test_universe_to_ip_ipv4_limit_high() {
        let res = universe_to_ipv4_multicast_addr(E131_MAX_MULTICAST_UNIVERSE).unwrap();
        assert!(res.as_socket_ipv4().unwrap().ip().is_multicast());

        assert_eq!(
            res.as_socket_ipv4().unwrap(),
            SocketAddrV4::new(
                Ipv4Addr::new(
                    239,
                    255,
                    (E131_MAX_MULTICAST_UNIVERSE / 256) as u8,
                    (E131_MAX_MULTICAST_UNIVERSE % 256) as u8
                ),
                ACN_SDT_MULTICAST_PORT
            )
        );
    }

    #[test]
    fn test_universe_to_ip_ipv4_limit_low() {
        let res = universe_to_ipv4_multicast_addr(E131_MIN_MULTICAST_UNIVERSE).unwrap();

        assert!(res.as_socket_ipv4().unwrap().ip().is_multicast());

        assert_eq!(
            res.as_socket_ipv4().unwrap(),
            SocketAddrV4::new(
                Ipv4Addr::new(
                    239,
                    255,
                    (E131_MIN_MULTICAST_UNIVERSE / 256) as u8,
                    (E131_MIN_MULTICAST_UNIVERSE % 256) as u8
                ),
                ACN_SDT_MULTICAST_PORT
            )
        );
    }

    #[test]
    fn test_universe_to_ip_ipv4_out_range_low() {
        match universe_to_ipv4_multicast_addr(0) {
            Ok(_) => assert!(
                false,
                "Universe to ipv4 multicast allowed below minimum allowed universe"
            ),
            Err(e) => match e {
                SacnError::IllegalUniverse(_) => assert!(true),
                _ => assert!(false, "Unexpected error type returned"),
            },
        }
    }

    #[test]
    fn test_universe_to_ip_ipv4_out_range_high() {
        match universe_to_ipv4_multicast_addr(E131_MAX_MULTICAST_UNIVERSE + 10) {
            Ok(_) => assert!(
                false,
                "Universe to ipv4 multicast allowed above maximum allowed universe"
            ),
            Err(e) => match e {
                SacnError::IllegalUniverse(_) => assert!(true),
                _ => assert!(false, "Unexpected error type returned"),
            },
        }
    }

    #[test]
    fn test_universe_to_ipv6_lowest_byte_normal() {
        let val: u16 = 119;
        let res = universe_to_ipv6_multicast_addr(val).unwrap();

        assert!(res.as_socket_ipv6().unwrap().ip().is_multicast());

        let low_16: u16 = (((val / 256) as u16) << 8) | ((val % 256) as u16);

        assert_eq!(
            res.as_socket_ipv6().unwrap(),
            SocketAddrV6::new(
                Ipv6Addr::new(0xFF18, 0, 0, 0, 0, 0, 0x8300, low_16),
                ACN_SDT_MULTICAST_PORT,
                0,
                0
            )
        );
    }

    #[test]
    fn test_universe_to_ip_ipv6_both_bytes_normal() {
        let val: u16 = 300;
        let res = universe_to_ipv6_multicast_addr(val).unwrap();

        assert!(res.as_socket_ipv6().unwrap().ip().is_multicast());

        let low_16: u16 = (((val / 256) as u16) << 8) | ((val % 256) as u16);

        assert_eq!(
            res.as_socket_ipv6().unwrap(),
            SocketAddrV6::new(
                Ipv6Addr::new(0xFF18, 0, 0, 0, 0, 0, 0x8300, low_16),
                ACN_SDT_MULTICAST_PORT,
                0,
                0
            )
        );
    }

    #[test]
    fn test_universe_to_ip_ipv6_limit_high() {
        let res = universe_to_ipv6_multicast_addr(E131_MAX_MULTICAST_UNIVERSE).unwrap();

        assert!(res.as_socket_ipv6().unwrap().ip().is_multicast());

        let low_16: u16 = (((E131_MAX_MULTICAST_UNIVERSE / 256) as u16) << 8)
            | ((E131_MAX_MULTICAST_UNIVERSE % 256) as u16);

        assert_eq!(
            res.as_socket_ipv6().unwrap(),
            SocketAddrV6::new(
                Ipv6Addr::new(0xFF18, 0, 0, 0, 0, 0, 0x8300, low_16),
                ACN_SDT_MULTICAST_PORT,
                0,
                0
            )
        );
    }

    #[test]
    fn test_universe_to_ip_ipv6_limit_low() {
        let res = universe_to_ipv6_multicast_addr(E131_MIN_MULTICAST_UNIVERSE).unwrap();

        assert!(res.as_socket_ipv6().unwrap().ip().is_multicast());

        let low_16: u16 = (((E131_MIN_MULTICAST_UNIVERSE / 256) as u16) << 8)
            | ((E131_MIN_MULTICAST_UNIVERSE % 256) as u16);

        assert_eq!(
            res.as_socket_ipv6().unwrap(),
            SocketAddrV6::new(
                Ipv6Addr::new(0xFF18, 0, 0, 0, 0, 0, 0x8300, low_16),
                ACN_SDT_MULTICAST_PORT,
                0,
                0
            )
        );
    }

    #[test]
    fn test_universe_to_ip_ipv6_out_range_low() {
        match universe_to_ipv6_multicast_addr(0) {
            Ok(_) => assert!(
                false,
                "Universe to ipv4 multicast allowed below minimum allowed universe"
            ),
            Err(e) => match e {
                SacnError::IllegalUniverse(_) => assert!(true),
                _ => assert!(false, "Unexpected error type returned"),
            },
        }
    }

    #[test]
    fn test_universe_to_ip_ipv6_out_range_high() {
        match universe_to_ipv6_multicast_addr(E131_MAX_MULTICAST_UNIVERSE + 10) {
            Ok(_) => assert!(
                false,
                "Universe to ipv4 multicast allowed above maximum allowed universe"
            ),
            Err(e) => match e {
                SacnError::IllegalUniverse(_) => assert!(true),
                _ => assert!(false, "Unexpected error type returned"),
            },
        }
    }

    /// Verifies that the parameters are set correctly as per ANSI E1.31-2018 Appendix A: Defined Parameters (Normative).
    /// This test is particularly useful at the maintenance stage as it will flag up if any protocol defined constant is changed.
    #[test]
    fn check_ansi_e131_2018_parameter_values() {
        assert_eq!(VECTOR_ROOT_E131_DATA, 0x0000_0004);
        assert_eq!(VECTOR_ROOT_E131_EXTENDED, 0x0000_0008);
        assert_eq!(VECTOR_DMP_SET_PROPERTY, 0x02);
        assert_eq!(VECTOR_E131_DATA_PACKET, 0x0000_0002);
        assert_eq!(VECTOR_E131_EXTENDED_SYNCHRONIZATION, 0x0000_0001);
        assert_eq!(VECTOR_E131_EXTENDED_DISCOVERY, 0x0000_0002);
        assert_eq!(VECTOR_UNIVERSE_DISCOVERY_UNIVERSE_LIST, 0x0000_0001);
        assert_eq!(E131_UNIVERSE_DISCOVERY_INTERVAL, Duration::from_secs(10));
        assert_eq!(E131_NETWORK_DATA_LOSS_TIMEOUT, Duration::from_millis(2500));
        assert_eq!(E131_DISCOVERY_UNIVERSE, 64214);
        assert_eq!(ACN_SDT_MULTICAST_PORT, 5568);
    }
}<|MERGE_RESOLUTION|>--- conflicted
+++ resolved
@@ -393,10 +393,6 @@
 ///
 /// # Errors
 /// SourceNameNotNullTerminated: Returned if the source name is not null terminated as required by ANSI E1.31-2018 Section 6.2.2
-<<<<<<< HEAD
-///
-=======
->>>>>>> 3e71c50c
 #[inline]
 fn parse_source_name_str(buf: &[u8]) -> Result<&str> {
     let mut source_name_length = buf.len();
