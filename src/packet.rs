--- conflicted
+++ resolved
@@ -54,11 +54,7 @@
 
 /// Uses the sACN errors.
 use crate::error::errors::{Result, SacnError};
-<<<<<<< HEAD
 use crate::sacn_parse_pack_error::ParsePacketError;
-=======
-use crate::sacn_parse_pack_error::sacn_parse_pack_error::ParsePacketError;
->>>>>>> 8ab90096
 
 /// The core crate is used for string processing during packet parsing/packing as well as to provide access to the Hash trait.
 use core::hash::{self, Hash};
@@ -806,18 +802,10 @@
                 // Universe
                 let universe = NetworkEndian::read_u16(&buf[UNIVERSE_INDEX .. DATA_INDEX]);
 
-<<<<<<< HEAD
                 if !(E131_MIN_MULTICAST_UNIVERSE..=E131_MAX_MULTICAST_UNIVERSE).contains(&universe) {
                     return Err(SacnError::SacnParsePackError(
                         ParsePacketError::ParseInvalidUniverse(universe),
                     ));
-=======
-                if universe < E131_MIN_MULTICAST_UNIVERSE || universe > E131_MAX_MULTICAST_UNIVERSE {
-                    return Err(SacnError::SacnParsePackError(
-                        ParsePacketError::ParseInvalidUniverse(universe),
-                    ));
-
->>>>>>> 8ab90096
                 }
 
                 // Data layer.
@@ -1166,13 +1154,8 @@
         if buf.len() < self.len() {
             return Err(SacnError::SacnParsePackError(
                 ParsePacketError::PackBufferInsufficient(
-<<<<<<< HEAD
                     "SynchronizationPacketFramingLayer pack buffer length insufficient".to_string(),
                 ),
-=======
-                    "SynchronizationPacketFramingLayer pack buffer length insufficient".to_string()
-                )
->>>>>>> 8ab90096
             ));
         }
 
@@ -1367,11 +1350,7 @@
                     return Err(SacnError::SacnParsePackError(ParsePacketError::PduInvalidVector(vector)));
                 }
 
-<<<<<<< HEAD
                 if !(E131_UNIVERSE_DISCOVERY_LAYER_MIN_LENGTH..=E131_UNIVERSE_DISCOVERY_LAYER_MAX_LENGTH).contains(&length) {
-=======
-                if length < E131_UNIVERSE_DISCOVERY_LAYER_MIN_LENGTH || length > E131_UNIVERSE_DISCOVERY_LAYER_MAX_LENGTH {
->>>>>>> 8ab90096
                     return Err(SacnError::SacnParsePackError(ParsePacketError::PduInvalidLength(length)));
                 }
 
@@ -1512,11 +1491,7 @@
         } else {
             return Err(SacnError::SacnParsePackError(
                 ParsePacketError::ParseInvalidUniverseOrder(
-<<<<<<< HEAD
                     format!("Universe {u} is out of order, discovery packet universe list must be in accending order!").to_string())));
-=======
-                    format!("Universe {} is out of order, discovery packet universe list must be in accending order!", u).to_string())));
->>>>>>> 8ab90096
         }
     }
 
