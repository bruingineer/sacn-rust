// Copyright 2020 sacn Developers
//
// Licensed under the Apache License, Version 2.0, <LICENSE-APACHE or
// http://apache.org/licenses/LICENSE-2.0> or the MIT license <LICENSE-MIT or
// http://opensource.org/licenses/MIT>, at your option. This file may not be
// copied, modified, or distributed except according to those terms.
//
// This file is based on an earlier error.rs created as part of a University of St Andrews Computer Science BSC Senior Honours Dissertation Project.

//! The errors used within the SacnLibrary. The ErrorKind subsection of this within the documentation contains details of all the errors.
//!
//! Errors from external sources are wrapped within thiserror.
//!
//! Io errors from std::io::Error are wrapped within Io(::std::io::Error)
//!
//! String errors from std::str::Utf8Error are wrapped within Str(::std::str::Utf8Error)
//!
//! Uuid errors from uuid::ParseError are wrapped within Uuid(uuid::ParseError)
//!
//! ParsePack related errors come within their own family wrapped inside this error to allow easy matching (can just match for SacnParsePackError rather than a specific).
//!
//! SacnParsePackError(sacn_parse_pack_error::Error, sacn_parse_pack_error::ErrorKind)

pub mod errors {
    use crate::sacn_parse_pack_error::ParsePacketError;
    use thiserror::Error;
    use uuid::Uuid;

    /// A specialized [`Result`] type for sACN operations.
    ///
    /// This type is used throughout the sACN crate for any operation which
    /// can produce an error.
    pub type Result<T> = std::result::Result<T, SacnError>;

    #[derive(Debug, Error)]
    pub enum SacnError {
        // Allow IO errors to be used with the error system.
        #[error("Io error occurred: {0}")]
        Io(#[from] std::io::Error),
        // Allow standard string library errors to be used with the error system.
        #[error("String error occurred: {0}")]
        Str(#[from] std::str::Utf8Error),
        // Allow UUID library to be used with error system.
        #[error("Uuid error occurred: {0}")]
        Uuid(#[from] uuid::Error),
<<<<<<< HEAD
        
=======

>>>>>>> 3e71c50c
        /// Returned to indicate that too many bytes were read to fit into supplied buffer.
        ///
        /// # Arguments
        /// usize: number of bytes read.
<<<<<<< HEAD
        /// 
        /// usize: size of buffer.
        ///
=======
        ///
        /// usize: size of buffer.
>>>>>>> 3e71c50c
        #[error("The given buffer fits {0} bytes, but {1} bytes were read.")]
        TooManyBytesRead(usize, usize),

        // All parse/pack errors live within the same SacnError group as described in sacn_parse_packet_error.
        #[error("SacnParsePack error occurred: {0}")]
        SacnParsePackError(#[from] ParsePacketError),

        /// Returned to indicate that an invalid or malformed source name was used.
        ///
        /// # Arguments
        /// String: A string describing why the source name is malformed.
<<<<<<< HEAD
        ///
=======
>>>>>>> 3e71c50c
        #[error("The given source name was malformed and couldn't be used, msg: {0}")]
        MalformedSourceName(String),

        /// Attempted to perform an action using a priority value that is invalid. For example sending with a priority > 200.
        /// This is distinct from the SacnParsePackError(ParseInvalidPriority) as it is for a local use of an invalid priority
        /// rather than receiving an invalid priority from another source.
        ///
        /// # Arguments
        /// The provided priority
<<<<<<< HEAD
        ///
=======
>>>>>>> 3e71c50c
        #[error(
            "Priority must be within allowed range of [0-E131_MAX_PRIORITY], priority provided: {0}"
        )]
        InvalidPriority(u8),

        /// Used to indicate that the limit for the number of supported sources has been reached.
        /// This is based on unique CID values.
        /// as per ANSI E1.31-2018 Section 6.2.3.3.
        ///
        /// # Arguments
        /// Number of sources
<<<<<<< HEAD
        ///
=======
>>>>>>> 3e71c50c
        #[error("Limit for the number of supported sources has been reached: {0}")]
        SourcesExceededError(usize),

        /// A source was discovered by a receiver with the announce_discovery_flag set to true.
        ///
        /// # Arguments
        /// The name of the source discovered.
<<<<<<< HEAD
        ///
=======
>>>>>>> 3e71c50c
        #[error("Source discovered with announce_discovery_flag set to true: {0}")]
        SourceDiscovered(String),

        /// Attempted to exceed the capacity of a single universe (packet::UNIVERSE_CHANNEL_CAPACITY).
        ///
        /// # Arguments
        /// Length of data provided.
<<<<<<< HEAD
        ///
=======
>>>>>>> 3e71c50c
        #[error("Attempted to exceed the capacity of a single universe, data len: {0}")]
        ExceedUniverseCapacity(usize),

        /// Attempted to use illegal universe, outwith allowed range of [E131_MIN_MULTICAST_UNIVERSE, E131_MAX_MULTICAST_UNIVERSE]
        /// + E131_DISCOVERY_UNIVERSE inclusive
        ///
        /// # Arguments
        /// u16: The provided universe.
<<<<<<< HEAD
        ///
=======
>>>>>>> 3e71c50c
        #[error("Attempted to use an illegal universe: {0}")]
        IllegalUniverse(u16),

        /// Attempted to use illegal universe as the sync universe, outwith allowed range of [E131_MIN_MULTICAST_UNIVERSE, E131_MAX_MULTICAST_UNIVERSE]
        /// + E131_DISCOVERY_UNIVERSE inclusive
        ///
        /// # Arguments
        /// u16: The provided synchronization universe.
<<<<<<< HEAD
        ///
=======
>>>>>>> 3e71c50c
        #[error("Attempted to use an illegal synchronization universe: {0}")]
        IllegalSyncUniverse(u16),

        /// Attempted to use a universe that wasn't first registered for use.
        /// To send from a universe with a sender it must first be registered. This allows universe discovery adverts to include the universe.
        ///
        /// # Arguments
        /// u16: The universe that was not registered.
<<<<<<< HEAD
        ///
=======
>>>>>>> 3e71c50c
        #[error("Attempted to use a universe that wasn't registered: {0}")]
        UniverseNotRegistered(u16),

        /// Ip version (ipv4 or ipv6) used when the other is expected.
<<<<<<< HEAD
        ///
=======
>>>>>>> 3e71c50c
        #[error("Multicast address and interface_addr not same IP version.")]
        IpVersionError(),

        /// Attempted to use an unsupported (not Ipv4 or Ipv6) IP version.
        ///
        /// # Arguments
        /// A string describing the situation where an unsupported IP version is used.
<<<<<<< HEAD
        ///
=======
>>>>>>> 3e71c50c
        #[error("Unsupported IP version used: {0}")]
        UnsupportedIpVersion(String),

        /// Attempted to use a sender which has already been terminated.
        ///
        /// # Arguments
        /// Name of terminated sender.
<<<<<<< HEAD
        ///
=======
>>>>>>> 3e71c50c
        #[error("Attempted to use a sender which has already been terminated: {0}")]
        SenderAlreadyTerminated(String),

        /// An error was encountered when attempting to merge DMX data together.
<<<<<<< HEAD
        ///
=======
>>>>>>> 3e71c50c
        #[error(
            "Error when merging DMX data. Attempted DMX merge on dmx data with different universes, synchronisation universes or data with no values"
        )]
        DmxMergeError(),

        /// Packet was received out of sequence and so should be discarded.
        ///
        /// # Arguments
        /// u8: The sequence number of the packet received.
<<<<<<< HEAD
        /// 
        /// u8: The last sequence number received.
        /// 
        /// isize: The difference between the last and current sequence numbers.
        ///
        #[error("Packet received with sequence number {0} is out of sequence, last {1}, seq-diff {2}")]
=======
        ///
        /// u8: The last sequence number received.
        ///
        /// isize: The difference between the last and current sequence numbers.
        #[error(
            "Packet received with sequence number {0} is out of sequence, last {1}, seq-diff {2}"
        )]
>>>>>>> 3e71c50c
        OutOfSequence(u8, u8, isize),

        /// A source terminated a universe and this was detected when trying to receive data.
        /// This is only returned if the announce_stream_termination flag is set to true (default false).
        ///
        /// # Arguments
        /// Uuid: The CID of the source which sent the termination packet.
<<<<<<< HEAD
        /// 
        /// u16: The universe that the termination packet is for.
        ///
=======
        ///
        /// u16: The universe that the termination packet is for.
>>>>>>> 3e71c50c
        #[error("Source terminated universe, source cid: {0}, universe: {1}")]
        UniverseTerminated(Uuid, u16),

        /// A source universe timed out as no data was received on that universe within E131_NETWORK_DATA_LOSS_TIMEOUT as per ANSI E1.31-2018 Section 6.7.1.
        ///
        /// # Arguments
        /// uuid: The CID of the source which timed out.
        ///
        /// u16: The universe that timed out.
<<<<<<< HEAD
        ///
=======
>>>>>>> 3e71c50c
        #[error("Source universe timed out, source cid: {0}, universe: {1}")]
        UniverseTimeout(Uuid, u16),

        /// When looking for a specific universe it wasn't found. This might happen for example if trying to mute a universe on a receiver that
        /// wasn't being listened to.
        ///
        /// # Arguments
        /// u16: The universe that was not found.
<<<<<<< HEAD
        ///
=======
>>>>>>> 3e71c50c
        #[error("When looking for a specific universe it wasn't found, universe: {0}")]
        UniverseNotFound(u16),

        /// Attempted to find a source and failed. This might happen on a receiver for example if trying to remove a source which was never
        /// registered or discovered.
        ///
        /// # Arguments
        /// Uuid: The uuid of the source that was not found.
<<<<<<< HEAD
        ///
=======
>>>>>>> 3e71c50c
        #[error("Source not found: {0}")]
        SourceNotFound(Uuid),

        /// Thrown to indicate that the operation attempted is unsupported on the current OS
        /// For example this is used to indicate that multicast-IPv6 isn't supported current on Windows.
        ///
        /// # Arguments
        /// String: A message describing why this error was returned / the operation that was not supported.
<<<<<<< HEAD
        ///
=======
>>>>>>> 3e71c50c
        #[error("Operation attempted is unsupported on the current OS: {0}")]
        OsOperationUnsupported(String),

        /// Thrown to indicate that the source has corrupted for the reason specified by the error chain.
        /// This is currently only thrown if the source mutex is poisoned by a thread with access panic-ing.
        /// This prevents the panic propagating to the user of this library and allows them to handle it appropriately
        /// such as by creating a new source.
        ///
        /// # Arguments
        /// String: A message providing further details (if any) as to why the SourceCorrupt error was returned.
<<<<<<< HEAD
        ///
=======
>>>>>>> 3e71c50c
        #[error(
            "The sACN source has corrupted due to an internal panic! and should no longer be used, {0}"
        )]
        SourceCorrupt(String),

        /// Returned if the data array has length 0
<<<<<<< HEAD
        ///
=======
>>>>>>> 3e71c50c
        #[error("Data array has length 0, must provide data to send")]
        DataArrayEmpty(),

        /// Returned if the universe list has length 0
<<<<<<< HEAD
        ///
=======
>>>>>>> 3e71c50c
        #[error("Universe list has length 0, must provide at least one universe")]
        UniverseListEmpty(),

        /// Returned if the receiver has a source limit of 0
<<<<<<< HEAD
        ///
=======
>>>>>>> 3e71c50c
        #[error(
            "Source_limit has a value of Some(0) which would indicate this receiver can never receive from any source"
        )]
        SourceLimitZero(),

        /// This indicates that the only universe that can be received is the discovery universe.
        /// This means that having no timeout may lead to no data ever being received and so this method blocking forever
        /// to prevent this likely unintended behaviour throw a universe not registered error.
<<<<<<< HEAD
        ///
=======
>>>>>>> 3e71c50c
        #[error(
            "Attempting to receive data with no data universes registered, an infinite timeout and no discovery announcements"
        )]
        NoDataUniversesRegistered(),
    }
}<|MERGE_RESOLUTION|>--- conflicted
+++ resolved
@@ -43,23 +43,13 @@
         // Allow UUID library to be used with error system.
         #[error("Uuid error occurred: {0}")]
         Uuid(#[from] uuid::Error),
-<<<<<<< HEAD
-        
-=======
-
->>>>>>> 3e71c50c
+
         /// Returned to indicate that too many bytes were read to fit into supplied buffer.
         ///
         /// # Arguments
         /// usize: number of bytes read.
-<<<<<<< HEAD
-        /// 
+        ///
         /// usize: size of buffer.
-        ///
-=======
-        ///
-        /// usize: size of buffer.
->>>>>>> 3e71c50c
         #[error("The given buffer fits {0} bytes, but {1} bytes were read.")]
         TooManyBytesRead(usize, usize),
 
@@ -71,10 +61,6 @@
         ///
         /// # Arguments
         /// String: A string describing why the source name is malformed.
-<<<<<<< HEAD
-        ///
-=======
->>>>>>> 3e71c50c
         #[error("The given source name was malformed and couldn't be used, msg: {0}")]
         MalformedSourceName(String),
 
@@ -84,10 +70,6 @@
         ///
         /// # Arguments
         /// The provided priority
-<<<<<<< HEAD
-        ///
-=======
->>>>>>> 3e71c50c
         #[error(
             "Priority must be within allowed range of [0-E131_MAX_PRIORITY], priority provided: {0}"
         )]
@@ -99,10 +81,6 @@
         ///
         /// # Arguments
         /// Number of sources
-<<<<<<< HEAD
-        ///
-=======
->>>>>>> 3e71c50c
         #[error("Limit for the number of supported sources has been reached: {0}")]
         SourcesExceededError(usize),
 
@@ -110,10 +88,6 @@
         ///
         /// # Arguments
         /// The name of the source discovered.
-<<<<<<< HEAD
-        ///
-=======
->>>>>>> 3e71c50c
         #[error("Source discovered with announce_discovery_flag set to true: {0}")]
         SourceDiscovered(String),
 
@@ -121,10 +95,6 @@
         ///
         /// # Arguments
         /// Length of data provided.
-<<<<<<< HEAD
-        ///
-=======
->>>>>>> 3e71c50c
         #[error("Attempted to exceed the capacity of a single universe, data len: {0}")]
         ExceedUniverseCapacity(usize),
 
@@ -133,10 +103,6 @@
         ///
         /// # Arguments
         /// u16: The provided universe.
-<<<<<<< HEAD
-        ///
-=======
->>>>>>> 3e71c50c
         #[error("Attempted to use an illegal universe: {0}")]
         IllegalUniverse(u16),
 
@@ -145,10 +111,6 @@
         ///
         /// # Arguments
         /// u16: The provided synchronization universe.
-<<<<<<< HEAD
-        ///
-=======
->>>>>>> 3e71c50c
         #[error("Attempted to use an illegal synchronization universe: {0}")]
         IllegalSyncUniverse(u16),
 
@@ -157,18 +119,10 @@
         ///
         /// # Arguments
         /// u16: The universe that was not registered.
-<<<<<<< HEAD
-        ///
-=======
->>>>>>> 3e71c50c
         #[error("Attempted to use a universe that wasn't registered: {0}")]
         UniverseNotRegistered(u16),
 
         /// Ip version (ipv4 or ipv6) used when the other is expected.
-<<<<<<< HEAD
-        ///
-=======
->>>>>>> 3e71c50c
         #[error("Multicast address and interface_addr not same IP version.")]
         IpVersionError(),
 
@@ -176,10 +130,6 @@
         ///
         /// # Arguments
         /// A string describing the situation where an unsupported IP version is used.
-<<<<<<< HEAD
-        ///
-=======
->>>>>>> 3e71c50c
         #[error("Unsupported IP version used: {0}")]
         UnsupportedIpVersion(String),
 
@@ -187,18 +137,10 @@
         ///
         /// # Arguments
         /// Name of terminated sender.
-<<<<<<< HEAD
-        ///
-=======
->>>>>>> 3e71c50c
         #[error("Attempted to use a sender which has already been terminated: {0}")]
         SenderAlreadyTerminated(String),
 
         /// An error was encountered when attempting to merge DMX data together.
-<<<<<<< HEAD
-        ///
-=======
->>>>>>> 3e71c50c
         #[error(
             "Error when merging DMX data. Attempted DMX merge on dmx data with different universes, synchronisation universes or data with no values"
         )]
@@ -208,22 +150,13 @@
         ///
         /// # Arguments
         /// u8: The sequence number of the packet received.
-<<<<<<< HEAD
-        /// 
+        ///
         /// u8: The last sequence number received.
-        /// 
+        ///
         /// isize: The difference between the last and current sequence numbers.
-        ///
-        #[error("Packet received with sequence number {0} is out of sequence, last {1}, seq-diff {2}")]
-=======
-        ///
-        /// u8: The last sequence number received.
-        ///
-        /// isize: The difference between the last and current sequence numbers.
         #[error(
             "Packet received with sequence number {0} is out of sequence, last {1}, seq-diff {2}"
         )]
->>>>>>> 3e71c50c
         OutOfSequence(u8, u8, isize),
 
         /// A source terminated a universe and this was detected when trying to receive data.
@@ -231,14 +164,8 @@
         ///
         /// # Arguments
         /// Uuid: The CID of the source which sent the termination packet.
-<<<<<<< HEAD
-        /// 
+        ///
         /// u16: The universe that the termination packet is for.
-        ///
-=======
-        ///
-        /// u16: The universe that the termination packet is for.
->>>>>>> 3e71c50c
         #[error("Source terminated universe, source cid: {0}, universe: {1}")]
         UniverseTerminated(Uuid, u16),
 
@@ -248,10 +175,6 @@
         /// uuid: The CID of the source which timed out.
         ///
         /// u16: The universe that timed out.
-<<<<<<< HEAD
-        ///
-=======
->>>>>>> 3e71c50c
         #[error("Source universe timed out, source cid: {0}, universe: {1}")]
         UniverseTimeout(Uuid, u16),
 
@@ -260,10 +183,6 @@
         ///
         /// # Arguments
         /// u16: The universe that was not found.
-<<<<<<< HEAD
-        ///
-=======
->>>>>>> 3e71c50c
         #[error("When looking for a specific universe it wasn't found, universe: {0}")]
         UniverseNotFound(u16),
 
@@ -272,10 +191,6 @@
         ///
         /// # Arguments
         /// Uuid: The uuid of the source that was not found.
-<<<<<<< HEAD
-        ///
-=======
->>>>>>> 3e71c50c
         #[error("Source not found: {0}")]
         SourceNotFound(Uuid),
 
@@ -284,10 +199,6 @@
         ///
         /// # Arguments
         /// String: A message describing why this error was returned / the operation that was not supported.
-<<<<<<< HEAD
-        ///
-=======
->>>>>>> 3e71c50c
         #[error("Operation attempted is unsupported on the current OS: {0}")]
         OsOperationUnsupported(String),
 
@@ -298,36 +209,20 @@
         ///
         /// # Arguments
         /// String: A message providing further details (if any) as to why the SourceCorrupt error was returned.
-<<<<<<< HEAD
-        ///
-=======
->>>>>>> 3e71c50c
         #[error(
             "The sACN source has corrupted due to an internal panic! and should no longer be used, {0}"
         )]
         SourceCorrupt(String),
 
         /// Returned if the data array has length 0
-<<<<<<< HEAD
-        ///
-=======
->>>>>>> 3e71c50c
         #[error("Data array has length 0, must provide data to send")]
         DataArrayEmpty(),
 
         /// Returned if the universe list has length 0
-<<<<<<< HEAD
-        ///
-=======
->>>>>>> 3e71c50c
         #[error("Universe list has length 0, must provide at least one universe")]
         UniverseListEmpty(),
 
         /// Returned if the receiver has a source limit of 0
-<<<<<<< HEAD
-        ///
-=======
->>>>>>> 3e71c50c
         #[error(
             "Source_limit has a value of Some(0) which would indicate this receiver can never receive from any source"
         )]
@@ -336,10 +231,6 @@
         /// This indicates that the only universe that can be received is the discovery universe.
         /// This means that having no timeout may lead to no data ever being received and so this method blocking forever
         /// to prevent this likely unintended behaviour throw a universe not registered error.
-<<<<<<< HEAD
-        ///
-=======
->>>>>>> 3e71c50c
         #[error(
             "Attempting to receive data with no data universes registered, an infinite timeout and no discovery announcements"
         )]
