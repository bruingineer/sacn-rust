--- conflicted
+++ resolved
@@ -44,8 +44,6 @@
         // Allow UUID library to be used with error system.
         #[error("Uuid error occurred: {0}")]
         Uuid(#[from] uuid::Error),
-
-<<<<<<< HEAD
         
         /// Returned to indicate that too many bytes were read to fit into supplied buffer.
         ///
@@ -57,8 +55,6 @@
         #[error("The given buffer fits {0} bytes, but {1} bytes were read.")]
         TooManyBytesRead(usize, usize),
 
-=======
->>>>>>> 0294cf43
         // All parse/pack errors live within the same SacnError group as described in sacn_parse_packet_error.
         #[error("SacnParsePack error occurred: {0}")]
         SacnParsePackError(#[from] ParsePacketError),
@@ -66,11 +62,7 @@
         /// Returned to indicate that an invalid or malformed source name was used.
         ///
         /// # Arguments
-<<<<<<< HEAD
         /// String: A string describing why the source name is malformed.
-=======
-        /// msg: A string describing why the source name is malformed.
->>>>>>> 0294cf43
         ///
         #[error("The given source name was malformed and couldn't be used, msg: {0}")]
         MalformedSourceName(String),
