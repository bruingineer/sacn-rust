name: Rust

on:
  push:
    branches: [ "main", "stable" ]
  pull_request:
    branches: [ "main", "stable" ]

env:
  CARGO_TERM_COLOR: always

jobs:
  test-linux:
    runs-on: ubuntu-latest
    steps:
    - uses: actions/checkout@v4

    - name: Build
      run: cargo build --verbose

    - name: Run tests
      run: cargo test --verbose

  test-linux-ipv4:

    runs-on: ubuntu-latest

    steps:
    - uses: actions/checkout@v4
    - name: Build
      run: docker build -t sacn-tests -f docker-linux/Dockerfile .
    - name: Run tests
      run: docker run --cap-add=NET_ADMIN --privileged sacn-tests

  test-windows:
    runs-on: windows-latest
    steps:
    - uses: actions/checkout@v4

    - name: Build
      run: cargo build --verbose

    - name: Run tests
      run: cargo test --verbose

  test-macos:
    runs-on: macos-latest
    steps:
    - uses: actions/checkout@v4

    - name: Build
      run: cargo build --verbose

    - name: Run tests
<<<<<<< HEAD
      run: cargo test --verbose -- --test-threads=1

  test-windows-ipv4:

    runs-on: windows-latest

    steps:
    - uses: actions/checkout@v4
    - name: Build
      run: docker build -t sacn-tests-windows -f docker-windows/Dockerfile .
    - name: Run tests
      run: docker run --cap-add=NET_ADMIN --privileged sacn-tests-windows
=======
      run: cargo test --verbose
>>>>>>> 3e71c50c
<|MERGE_RESOLUTION|>--- conflicted
+++ resolved
@@ -52,8 +52,7 @@
       run: cargo build --verbose
 
     - name: Run tests
-<<<<<<< HEAD
-      run: cargo test --verbose -- --test-threads=1
+      run: cargo test --verbose
 
   test-windows-ipv4:
 
@@ -65,6 +64,3 @@
       run: docker build -t sacn-tests-windows -f docker-windows/Dockerfile .
     - name: Run tests
       run: docker run --cap-add=NET_ADMIN --privileged sacn-tests-windows
-=======
-      run: cargo test --verbose
->>>>>>> 3e71c50c
