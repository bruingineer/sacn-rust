#![recursion_limit = "1024"]
// Recursion limit for error-chain, value used as recommended by the crates documentation.

// Copyright 2020 sacn Developers
//
// Licensed under the Apache License, Version 2.0, <LICENSE-APACHE or
// http://apache.org/licenses/LICENSE-2.0> or the MIT license <LICENSE-MIT or
// http://opensource.org/licenses/MIT>, at your option. This file may not be
// copied, modified, or distributed except according to those terms.
//
// This file was created as part of a University of St Andrews Computer Science BSC Senior Honours Dissertation Project.

//! An example demo sACN receiver which utilises the sACN library.
//!
//! Primarily used for testing the library including real-world conformance, compliance, integration and acceptance tests.
//! As a test program the error handling is limited for simplicity.
//!
//! Usage instructions are described by either running the receiver and using the help command or by the get_usage_str function
//! below.
//!
//! The ACTION_... constants describe the various user input strings possible once the program has started, with more details described in get_usage_str within
//! the code. The details aren't repeated outside of that to minimise the amount of references that have to be kept upto date and which could diverge over time.
//!
//! Note the lack of top level constant strings used in the place of output format strings is due to a limitation in rust where the format string cannot be a
//! const.
<<<<<<< HEAD
//!
=======
>>>>>>> 3e71c50c

/// The demo itself utilises a small error-chain which wraps the errors from the sACN crate and a few standard crates.
pub mod error;
use error::errors::{DemoError, Result};

extern crate sacn;

use sacn::packet::ACN_SDT_MULTICAST_PORT;
use sacn::receive::{DMXData, DiscoveredSacnSource, SacnReceiver};

use std::env;
use std::fs::File;
use std::io;
use std::io::prelude::*;
use std::net::SocketAddr;
use std::thread::sleep;
use std::time::Duration;

/// The string given by the user to receive data.
const ACTION_RECV: &str = "r";

/// The string given by the user to receive data continously.
const ACTION_RECV_CONTINUOUS: &str = "c";

/// The string given by the user to cause the receiver to display the sources which have currently been discovered.
const ACTION_PRINT_DISCOVERED_SOURCES: &str = "s";

/// The string given by the user to cause the receiver to display the sources which have been discovered but without checking for timeouts first. This is usually
/// used as part of debugging / tests.
const ACTION_PRINT_DISCOVERED_SOURCES_NO_TIMEOUT: &str = "x";

/// The string given by the user to quit the receiver.
const ACTION_QUIT: &str = "q";

/// The string given by the user to display the help.
const ACTION_HELP: &str = "h";

/// The string given by the user to start listening to a specific universe of data.
const ACTION_LISTEN_UNIVERSE: &str = "l";

/// The string given by the user to terminate listening to a specific universe of data.
const ACTION_STOP_LISTEN_UNIVERSE: &str = "t";

/// The string given by the user to cause the receiver to sleep/block for a given time. This is used as part of tests as a way to encourage a specific
/// ordering of concurrent events by having one side way for a period. This is discussed in more detail within the specific tests.
const ACTION_SLEEP: &str = "w";

/// The string given by the user to enable receiving preview data.
const ACTION_PREVIEW: &str = "p";

/// The string given by the user to enable universe discovery packets to be announced when received.
const ACTION_ANNOUNCE_DISCOVERED: &str = "a";

/// Lines of input starting with this string are ignored. This is commonly used within the automated tests to allow comments within the input files.
const ACTION_IGNORE: &str = "#";

/// The string given by the user to cause the receiver to output data to a file.
const ACTION_FILE_OUT: &str = "f";

/// The string given by the user to cause termination packets to be announced. "e" for end.
const ACTION_ANNOUNCE_TERMINATION: &str = "e";

/// The headers used for the top of the file when the FILE_OUT action is used.
const WRITE_TO_FILE_HEADERS: &str =
    "Data_ID, Universe, Sync_Addr, Priority, Preview_data?, Payload";

/// Describes the various commands / command-line arguments available and what they do.
/// Displayed to the user if they ask for help or enter an unrecognised input.
/// Not a const as const with format! not supported in rust.
fn get_usage_str() -> String {
    format!("Usage: ./main <interface_ip>\n
    Receive data: \n
    {} <timeout in secs, 0 means no timeout>\n

    Attempt to receive data with the given timeout for each receive for the given number of times: \n
    {} <timeout in secs> <count> \n

    Print discovered sources: \n
    {} \n

    Print discovered sources without checking if they are timed out: \n
    {} \n

    Quit \n
    {} \n

    Help \n
    {} \n

    Listen universe \n
    {} <universe> \n

    Stop Listening Universe \n
    {} <universe> \n

    Sleep for x milliseconds \n
    {} <milliseconds>\n

    Enter preview mode, true means preview data will be received, false means preview data is ignored, default is false\n
    {} <'true'/'false'>\n

    Enter announce discovery mode, true means that universe discovery packets will be announced as soon as received, false means they are handled silently, default is false\n
    {} <'true'/'false'>\n

    Enter announce termination mode, true means that termination packets will be announced during a recv() attempt. False means they are handled silently, default is false\n
    {} <'true'/'false'>\n

    Output received data to a file
    {} <file-path> <recv-count> <timeout in sec>\n

    All input is ignored on lines starting with '{} '.
    ", ACTION_RECV, ACTION_RECV_CONTINUOUS, ACTION_PRINT_DISCOVERED_SOURCES, ACTION_PRINT_DISCOVERED_SOURCES_NO_TIMEOUT,
    ACTION_QUIT, ACTION_HELP, ACTION_LISTEN_UNIVERSE, ACTION_STOP_LISTEN_UNIVERSE, ACTION_SLEEP, ACTION_PREVIEW, ACTION_ANNOUNCE_DISCOVERED,
    ACTION_ANNOUNCE_TERMINATION, ACTION_FILE_OUT, ACTION_IGNORE)
}

/// The entry point of the demo_rcv. Usage is described in get_usage_str or by running the program and typing "h" or "help".
///
/// # Arguments
/// Usage: ./main <interface_ip>
fn main() {
    let cmd_args: Vec<String> = env::args().collect();

    if cmd_args.len() < 2 {
        return display_help();
    }

    let interface_ip = &cmd_args[1];

    let source_limit = None;

    let mut dmx_recv = SacnReceiver::with_ip(
        SocketAddr::new(interface_ip.parse().unwrap(), ACN_SDT_MULTICAST_PORT),
        source_limit,
    )
    .unwrap();

    println!("Started");

    loop {
        match handle_input(&mut dmx_recv) {
            Ok(should_continue) => {
                if !should_continue {
                    break;
                }
            }
            Err(e) => {
                println!("Error: Input data line unusable: {}", e);
            }
        }
    }
}

/// Handle a line of input on stdin to the program.
/// Returns true if there is more input expected and false if not.
fn handle_input(dmx_recv: &mut SacnReceiver) -> Result<bool> {
    let mut input = String::new();

    match io::stdin().read_line(&mut input) {
        Ok(n) => {
            if n == 0 {
                // Means EOF is reached so terminate
                return Ok(false);
            }

            let split_input: Vec<&str> = input.split_whitespace().collect();

            if split_input.len() < 1 {
                display_help();
                return Ok(true);
            }

            match split_input[0] {
                ACTION_IGNORE => {
                    // Ignore the input, this is usually used for lines that contain comments within test input files.
                }
                ACTION_HELP => {
                    // Display help
                    display_help();
                }
                ACTION_RECV => {
                    // Receive data
                    if split_input.len() < 2 {
                        display_help();
                        return Err(std::io::Error::new(
                            std::io::ErrorKind::InvalidInput,
                            "Insufficient parts ( < 2 )",
                        )
                        .into());
                    }

                    // To learn about how to parse strings to ints.
                    // https://stackoverflow.com/questions/27043268/convert-a-string-to-int-in-rust (03/02/2020)
                    let timeout_secs: u64 = split_input[1].parse().unwrap();

                    let timeout = if timeout_secs == 0 {
                        // A timeout value of 0 means no timeout.
                        None
                    } else {
                        Some(Duration::from_secs(timeout_secs))
                    };

                    // https://docs.rs/error-chain/0.12.2/error_chain/ (08/03/2020)
                    let res = dmx_recv.recv(timeout).map_err(|e| e.into());
                    print_recv(res);
                }
                ACTION_RECV_CONTINUOUS => {
                    // Receive data continuously.
                    if split_input.len() < 3 {
                        display_help();
                        return Err(std::io::Error::new(
                            std::io::ErrorKind::InvalidInput,
                            "Insufficient parts ( < 3 )",
                        )
                        .into());
                    }

                    let timeout_secs: u64 = split_input[1].parse().unwrap();

                    let count: u64 = split_input[2].parse().unwrap();

                    let timeout = if timeout_secs == 0 {
                        // A timeout value of 0 means no timeout.
                        None
                    } else {
                        Some(Duration::from_secs(timeout_secs))
                    };

                    for _ in 0..count {
                        let res = dmx_recv.recv(timeout).map_err(|e| e.into());
                        print_recv(res);
                    }
                }
                ACTION_PRINT_DISCOVERED_SOURCES => {
                    // Print discovered sources, note that no sources will be discovered unless you try and recv first.
                    print_discovered_sources(&dmx_recv.get_discovered_sources());
                }
                ACTION_PRINT_DISCOVERED_SOURCES_NO_TIMEOUT => {
                    // Print discovered sources without checking if they are timed out already.
                    print_discovered_sources(&dmx_recv.get_discovered_sources_no_check());
                }
                ACTION_QUIT => return Ok(false),
                ACTION_SLEEP => {
                    if split_input.len() < 2 {
                        display_help();
                        return Err(std::io::Error::new(
                            std::io::ErrorKind::InvalidInput,
                            "Insufficient parts ( < 2 )",
                        )
                        .into());
                    }
                    let millisecs: u64 = split_input[1].parse().unwrap();
                    sleep(Duration::from_millis(millisecs));
                }
                ACTION_LISTEN_UNIVERSE => {
                    if split_input.len() < 2 {
                        display_help();
                        return Err(std::io::Error::new(
                            std::io::ErrorKind::InvalidInput,
                            "Insufficient parts ( < 2 )",
                        )
                        .into());
                    }
                    let universe: u16 = split_input[1].parse().unwrap();
                    dmx_recv.listen_universes(&[universe])?;
                }
                ACTION_STOP_LISTEN_UNIVERSE => {
                    if split_input.len() < 2 {
                        display_help();
                        return Err(std::io::Error::new(
                            std::io::ErrorKind::InvalidInput,
                            "Insufficient parts ( < 2 )",
                        )
                        .into());
                    }
                    let universe: u16 = split_input[1].parse().unwrap();

                    dmx_recv.mute_universe(universe)?;
                }
                ACTION_PREVIEW => {
                    let val = split_input[1].parse();
                    match val {
                        Ok(v) => {
                            dmx_recv.set_process_preview_data(v);
                        }
                        Err(_e) => {
                            return Err(std::io::Error::new(
                                std::io::ErrorKind::InvalidInput, "Preview flag option not 'true'/'false' or otherwise parsable as boolean").into());
                        }
                    }
                }
                ACTION_ANNOUNCE_DISCOVERED => {
                    let val = split_input[1].parse();
                    match val {
                        Ok(v) => {
                            dmx_recv.set_announce_source_discovery(v);
                        }
                        Err(_e) => {
                            return Err(std::io::Error::new(
                                std::io::ErrorKind::InvalidInput, "Announce discovery option not 'true'/'false' or otherwise parsable as boolean").into());
                        }
                    }
                }
                ACTION_ANNOUNCE_TERMINATION => {
                    let val = split_input[1].parse();
                    match val {
                        Ok(v) => {
                            dmx_recv.set_announce_stream_termination(v);
                        }
                        Err(_e) => {
                            return Err(std::io::Error::new(
                                std::io::ErrorKind::InvalidInput, "Announce stream termination option not 'true'/'false' or otherwise parsable as boolean").into());
                        }
                    }
                }
                ACTION_FILE_OUT => {
                    if split_input.len() < 4 {
                        display_help();
                        return Err(std::io::Error::new(
                            std::io::ErrorKind::InvalidInput,
                            "Insufficient parts ( < 4 )",
                        )
                        .into());
                    }

                    let file_path = split_input[1];

                    let count: u64 = split_input[2].parse().unwrap();

                    let timeout_secs: u64 = split_input[3].parse().unwrap();

                    let timeout = if timeout_secs == 0 {
                        // A timeout value of 0 means no timeout.
                        None
                    } else {
                        Some(Duration::from_secs(timeout_secs))
                    };

                    let out_file = File::create(file_path)?;

                    let mut boxed_file = Box::new(out_file);

                    write!(boxed_file, "{}\n", WRITE_TO_FILE_HEADERS)?;

                    for i in 0..count {
                        let res: Vec<DMXData> = dmx_recv.recv(timeout).unwrap();
                        write_to_file(&mut boxed_file, res, i)?;
                    }
                }
                x => {
                    return Err(std::io::Error::new(
                        std::io::ErrorKind::InvalidInput,
                        format!("Unknown input type: {}", x),
                    )
                    .into());
                }
            }
            Ok(true)
        }
        Err(e) => {
            return Err(e.into());
        }
    }
}

/// Writes the given data to the given file (uses the given data_id as first column).
/// Uses comma separated values.
///
/// # Arguments
/// file: A mutable box reference containing the file to write to.
///
/// data: The data to write to the file.
///
/// data_id: The id used as the first column within the file for the data.
<<<<<<< HEAD
///
=======
>>>>>>> 3e71c50c
fn write_to_file(file: &mut Box<File>, data: Vec<DMXData>, data_id: u64) -> Result<()> {
    for d in data {
        let values_str = create_values_str(d.values)?;

        // Note that the formatting string literal must be here and cannot be subsituted using const.
        write!(
            *file,
            "{},{},{},{},{},{}\n",
            data_id, d.universe, d.sync_uni, d.priority, d.preview, values_str
        )?;
    }

    Ok(())
}

/// Converts the given array of u8 values into a comma separated string.
///
/// # Arguments
/// values: The unsigned 8 bit number values to turn into a string.
<<<<<<< HEAD
///
=======
>>>>>>> 3e71c50c
fn create_values_str(values: Vec<u8>) -> Result<String> {
    let mut res: String = "".to_string();

    if values.len() < 1 {
        return Ok(res);
    }

    let mut iter = values.iter();

    // Adapted from.
    // https://users.rust-lang.org/t/what-is-right-ways-to-concat-strings/3780/4 (09/04/2020)
    res.push_str(&format!("{}", iter.next().unwrap()));

    for v in iter {
        res.push_str(&format!(",{}", v));
    }

    Ok(res)
}

/// Prints the given output from recv to stdout.
/// Errors are printed using their debug output except for universe terminated which is printed as "Universe x Terminated" where x is the universe. This
/// is to avoid the CID being printed which changes for every test as it is randomly generated in most tests.
///
/// # Arguments
/// res: The data to display.
<<<<<<< HEAD
///
=======
>>>>>>> 3e71c50c
fn print_recv(res: Result<Vec<DMXData>>) {
    match res {
        Err(DemoError::Sacn(sacn::error::errors::SacnError::UniverseTerminated(_src, uni))) => {
            println!("Universe {} Terminated", uni);
        }
        Err(x) => {
            println!("Error Encountered: {:?}", x);
        }
        Ok(d) => {
            print_data(d);
        }
    }
}

/// Prints the given data to stdout in the format [{{ Universe(s): x, Sync_Universe: y, Values: z }}, ...] where x is the universe, y is the synchronisation address
/// and z is the values. The ... indicates that there may be multiple bits of data to print at once which follows the same format.
///
/// # Arguments
/// data: The data to be printed to stdout.
<<<<<<< HEAD
///
=======
>>>>>>> 3e71c50c
fn print_data(mut data: Vec<DMXData>) {
    print!("[");
    // Sort the data with lower universes first, this means that even though the data returned from the waiting data can be in any order this means
    // that the ordering will be known which makes checking the output using a test script easier.
    data.sort();
    for d in data {
        print!(
            "{{ Universe(s): {}, Sync_Universe: {}, Values: {:?} }}, ",
            d.universe, d.sync_uni, d.values
        );
    }
    println!("]");
}

/// Prints the given array of discovered sources to std out. Uses the format "Name: x, Universes: y" where x is the source name and y is the universes registered to the
/// source.
///
/// # Arguments
/// src: The sources to print to standard out.
<<<<<<< HEAD
///
=======
>>>>>>> 3e71c50c
fn print_discovered_sources(srcs: &Vec<DiscoveredSacnSource>) {
    for s in srcs {
        println!("Name: {}, Universes: {:?}", s.name, s.get_all_universes());
    }
}

/// Displays the usage/help string to stdout.
<<<<<<< HEAD
///
=======
>>>>>>> 3e71c50c
fn display_help() {
    println!("{}", get_usage_str());
}<|MERGE_RESOLUTION|>--- conflicted
+++ resolved
@@ -23,10 +23,6 @@
 //!
 //! Note the lack of top level constant strings used in the place of output format strings is due to a limitation in rust where the format string cannot be a
 //! const.
-<<<<<<< HEAD
-//!
-=======
->>>>>>> 3e71c50c
 
 /// The demo itself utilises a small error-chain which wraps the errors from the sACN crate and a few standard crates.
 pub mod error;
@@ -401,10 +397,6 @@
 /// data: The data to write to the file.
 ///
 /// data_id: The id used as the first column within the file for the data.
-<<<<<<< HEAD
-///
-=======
->>>>>>> 3e71c50c
 fn write_to_file(file: &mut Box<File>, data: Vec<DMXData>, data_id: u64) -> Result<()> {
     for d in data {
         let values_str = create_values_str(d.values)?;
@@ -424,10 +416,6 @@
 ///
 /// # Arguments
 /// values: The unsigned 8 bit number values to turn into a string.
-<<<<<<< HEAD
-///
-=======
->>>>>>> 3e71c50c
 fn create_values_str(values: Vec<u8>) -> Result<String> {
     let mut res: String = "".to_string();
 
@@ -454,10 +442,6 @@
 ///
 /// # Arguments
 /// res: The data to display.
-<<<<<<< HEAD
-///
-=======
->>>>>>> 3e71c50c
 fn print_recv(res: Result<Vec<DMXData>>) {
     match res {
         Err(DemoError::Sacn(sacn::error::errors::SacnError::UniverseTerminated(_src, uni))) => {
@@ -477,10 +461,6 @@
 ///
 /// # Arguments
 /// data: The data to be printed to stdout.
-<<<<<<< HEAD
-///
-=======
->>>>>>> 3e71c50c
 fn print_data(mut data: Vec<DMXData>) {
     print!("[");
     // Sort the data with lower universes first, this means that even though the data returned from the waiting data can be in any order this means
@@ -500,10 +480,6 @@
 ///
 /// # Arguments
 /// src: The sources to print to standard out.
-<<<<<<< HEAD
-///
-=======
->>>>>>> 3e71c50c
 fn print_discovered_sources(srcs: &Vec<DiscoveredSacnSource>) {
     for s in srcs {
         println!("Name: {}, Universes: {:?}", s.name, s.get_all_universes());
@@ -511,10 +487,6 @@
 }
 
 /// Displays the usage/help string to stdout.
-<<<<<<< HEAD
-///
-=======
->>>>>>> 3e71c50c
 fn display_help() {
     println!("{}", get_usage_str());
 }