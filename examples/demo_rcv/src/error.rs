// Copyright 2020 sacn Developers
//
// Licensed under the Apache License, Version 2.0, <LICENSE-APACHE or
// http://apache.org/licenses/LICENSE-2.0> or the MIT license <LICENSE-MIT or
// http://opensource.org/licenses/MIT>, at your option. This file may not be
// copied, modified, or distributed except according to those terms.
//
// This file was created as part of a University of St Andrews Computer Science BSC Senior Honours Dissertation Project.

/// Use the error-chain system to allow handling IO and sACN errors chained together.
/// error_chain! macro automatically creates the Error / ErrorKind / Result required to use the Errors/external errors below with error-chain.
///
/// Sacn create errors are wrapped in Sacn(::sacn::error::errors::Error).
///
/// Std io errors are wrapped in Io(::std::io::Error).
<<<<<<< HEAD
///
=======
>>>>>>> 3e71c50c

pub mod errors {
    use thiserror::Error;

    #[derive(Error, Debug)]
    pub enum DemoError {
        #[error(transparent)]
        Sacn(#[from] ::sacn::error::errors::SacnError),

        #[error(transparent)]
        Io(#[from] ::std::io::Error),
    }

    pub type Result<T> = std::result::Result<T, DemoError>;
}<|MERGE_RESOLUTION|>--- conflicted
+++ resolved
@@ -13,10 +13,6 @@
 /// Sacn create errors are wrapped in Sacn(::sacn::error::errors::Error).
 ///
 /// Std io errors are wrapped in Io(::std::io::Error).
-<<<<<<< HEAD
-///
-=======
->>>>>>> 3e71c50c
 
 pub mod errors {
     use thiserror::Error;
