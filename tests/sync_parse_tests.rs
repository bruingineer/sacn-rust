extern crate sacn;
extern crate uuid;

#[cfg(test)]
pub mod sync_parse_tests {

<<<<<<< HEAD
use sacn::packet::*;
use uuid::Uuid;

/// Uses the sACN error-chain errors.
use sacn::error::errors::*;
use sacn::sacn_parse_pack_error;

/// A test synchronisation packet as specified as an example in
/// ANSI E1.31-2018 Appendix B Table B-14: Universe Synchronization Example E1.31 Synchronization Packet.
const TEST_SYNCHRONIZATION_PACKET: &[u8] = &[
    /* Root Layer */
    /* Preamble Size */
    0x00, 0x10,
    /* Post-amble Size */
    0x00, 0x00,
    /* ACN Packet Identifier */
    0x41, 0x53, 0x43, 0x2d, 0x45, 0x31, 0x2e, 0x31, 0x37, 0x00, 0x00, 0x00,
    /* Flags and Length Protocol */
    0x70, 0x21,
    /* Vector */
    0x00, 0x00, 0x00, 0x08,
    /* CID */
    0xef, 0x07, 0xc8, 0xdd, 0x00, 0x64, 0x44, 0x01, 0xa3, 0xa2, 0x45, 0x9e, 0xf8, 0xe6, 0x14, 0x3e,
    /* Synchronization Packet Framing Layer */
    /* Flags and Length */
    0x70, 0x0b,
    /* Vector */
    0x00, 0x00, 0x00, 0x01,
    /* Sequence Number - Specifies a value of 367 which doesn't fit within a unsigned 8-bit byte, therefore used 367 % 0xff = 0x70 */
    0x70,
    /* Synchronization Address = 7962 */
    0x1F, 0x1A,
    /* Reserved */
    0, 0,
];

/// Synchronisation packet with the root layer vector set to a vector for an unknown (not ANSI E1.31-2018) packet.
const TEST_SYNCHRONIZATION_PACKET_ROOT_LAYER_UNKNOWN_VECTOR: &[u8] = &[
    /* Root Layer */
    /* Preamble Size */
    0x00, 0x10,
    /* Post-amble Size */
    0x00, 0x00,
    /* ACN Packet Identifier */
    0x41, 0x53, 0x43, 0x2d, 0x45, 0x31, 0x2e, 0x31, 0x37, 0x00, 0x00, 0x00,
    /* Flags and Length Protocol */
    0x70, 0x21,
    /* Vector */
    0x00, 0x00, 0x00, 0x09,
    /* CID */
    0xef, 0x07, 0xc8, 0xdd, 0x00, 0x64, 0x44, 0x01, 0xa3, 0xa2, 0x45, 0x9e, 0xf8, 0xe6, 0x14, 0x3e,
    /* Synchronization Packet Framing Layer */
    /* Flags and Length */
    0x70, 0x0b,
    /* Vector */
    0x00, 0x00, 0x00, 0x01,
    /* Sequence Number - Specifies a value of 367 which doesn't fit within a unsigned 8-bit byte, therefore used 367 % 0xff = 0x70 */
    0x70,
    /* Synchronization Address = 7962 */
    0x1F, 0x1A,
    /* Reserved */
    0, 0,
];

/// Synchronisation packet with the root layer vector set to a vector for a data packet.
const TEST_SYNCHRONIZATION_PACKET_ROOT_LAYER_DATA_VECTOR: &[u8] = &[
    /* Root Layer */
    /* Preamble Size */
    0x00, 0x10,
    /* Post-amble Size */
    0x00, 0x00,
    /* ACN Packet Identifier */
    0x41, 0x53, 0x43, 0x2d, 0x45, 0x31, 0x2e, 0x31, 0x37, 0x00, 0x00, 0x00,
    /* Flags and Length Protocol */
    0x70, 0x21,
    /* Vector */
    0x00, 0x00, 0x00, 0x04,
    /* CID */
    0xef, 0x07, 0xc8, 0xdd, 0x00, 0x64, 0x44, 0x01, 0xa3, 0xa2, 0x45, 0x9e, 0xf8, 0xe6, 0x14, 0x3e,
    /* Synchronization Packet Framing Layer */
    /* Flags and Length */
    0x70, 0x0b,
    /* Vector */
    0x00, 0x00, 0x00, 0x01,
    /* Sequence Number - Specifies a value of 367 which doesn't fit within a unsigned 8-bit byte, therefore used 367 % 0xff = 0x70 */
    0x70,
    /* Synchronization Address = 7962 */
    0x1F, 0x1A,
    /* Reserved */
    0, 0,
];

/// Synchronisation packet with the CID set a byte (17 bytes) longer than expected (16 bytes).
/// As per ANSI E1.31-2018 Section 4.2 Table 4-2.
const TEST_SYNCHRONIZATION_PACKET_TOO_LONG_CID: &[u8] = &[
    /* Root Layer */
    /* Preamble Size */
    0x00, 0x10,
    /* Post-amble Size */
    0x00, 0x00,
    /* ACN Packet Identifier */
    0x41, 0x53, 0x43, 0x2d, 0x45, 0x31, 0x2e, 0x31, 0x37, 0x00, 0x00, 0x00,
    /* Flags and Length Protocol */
    0x70, 0x21,
    /* Vector */
    0x00, 0x00, 0x00, 0x08,
    /* CID */
    0xef, 0x07, 0xc8, 0xdd, 0x00, 0x64, 0x44, 0x01, 0xa3, 0xa2, 0x45, 0x9e, 0xf8, 0xe6, 0x14, 0x3e, 0x3e,
    /* Synchronization Packet Framing Layer */
    /* Flags and Length */
    0x70, 0x0b,
    /* Vector */
    0x00, 0x00, 0x00, 0x01,
    /* Sequence Number - Specifies a value of 367 which doesn't fit within a unsigned 8-bit byte, therefore used 367 % 0xff = 0x70 */
    0x70,
    /* Synchronization Address = 7962 */
    0x1F, 0x1A,
    /* Reserved */
    0, 0,
];

/// Synchronisation packet with the CID set a byte (15 bytes) shorter than expected (16 bytes).
/// As per ANSI E1.31-2018 Section 4.2 Table 4-2.
const TEST_SYNCHRONIZATION_PACKET_TOO_SHORT_CID: &[u8] = &[
    /* Root Layer */
    /* Preamble Size */
    0x00, 0x10,
    /* Post-amble Size */
    0x00, 0x00,
    /* ACN Packet Identifier */
    0x41, 0x53, 0x43, 0x2d, 0x45, 0x31, 0x2e, 0x31, 0x37, 0x00, 0x00, 0x00,
    /* Flags and Length Protocol */
    0x70, 0x21,
    /* Vector */
    0x00, 0x00, 0x00, 0x08,
    /* CID */
    0xef, 0x07, 0xc8, 0xdd, 0x00, 0x64, 0x44, 0x01, 0xa3, 0xa2, 0x45, 0x9e, 0xf8, 0xe6, 0x14,
    /* Synchronization Packet Framing Layer */
    /* Flags and Length */
    0x70, 0x0b,
    /* Vector */
    0x00, 0x00, 0x00, 0x01,
    /* Sequence Number - Specifies a value of 367 which doesn't fit within a unsigned 8-bit byte, therefore used 367 % 0xff = 0x70 */
    0x70,
    /* Synchronization Address = 7962 */
    0x1F, 0x1A,
    /* Reserved */
    0, 0,
];

/// Synchronisation packet with the framing layer length set shorter than the actual packet is.
const TEST_SYNCHRONIZATION_PACKET_FRAMING_LAYER_WRONG_FLAGS: &[u8] = &[
    /* Root Layer */
    /* Preamble Size */
    0x00, 0x10,
    /* Post-amble Size */
    0x00, 0x00,
    /* ACN Packet Identifier */
    0x41, 0x53, 0x43, 0x2d, 0x45, 0x31, 0x2e, 0x31, 0x37, 0x00, 0x00, 0x00,
    /* Flags and Length Protocol */
    0x70, 0x21,
    /* Vector */
    0x00, 0x00, 0x00, 0x08,
    /* CID */
    0xef, 0x07, 0xc8, 0xdd, 0x00, 0x64, 0x44, 0x01, 0xa3, 0xa2, 0x45, 0x9e, 0xf8, 0xe6, 0x14, 0x3e,
    /* Synchronization Packet Framing Layer */
    /* Flags and Length */
    0x60, 0x0b,
    /* Vector */
    0x00, 0x00, 0x00, 0x01,
    /* Sequence Number - Specifies a value of 367 which doesn't fit within a unsigned 8-bit byte, therefore used 367 % 0xff = 0x70 */
    0x70,
    /* Synchronization Address = 7962 */
    0x1F, 0x1A,
    /* Reserved */
    0, 0,
];

/// Synchronisation packet with the framing layer length set longer than the actual packet is.
const TEST_SYNCHRONIZATION_PACKET_FRAMING_LAYER_LENGTH_TOO_LONG: &[u8] = &[
    /* Root Layer */
    /* Preamble Size */
    0x00, 0x10,
    /* Post-amble Size */
    0x00, 0x00,
    /* ACN Packet Identifier */
    0x41, 0x53, 0x43, 0x2d, 0x45, 0x31, 0x2e, 0x31, 0x37, 0x00, 0x00, 0x00,
    /* Flags and Length Protocol */
    0x70, 0x21,
    /* Vector */
    0x00, 0x00, 0x00, 0x08,
    /* CID */
    0xef, 0x07, 0xc8, 0xdd, 0x00, 0x64, 0x44, 0x01, 0xa3, 0xa2, 0x45, 0x9e, 0xf8, 0xe6, 0x14, 0x3e,
    /* Synchronization Packet Framing Layer */
    /* Flags and Length */
    0x70, 0x0c,
    /* Vector */
    0x00, 0x00, 0x00, 0x01,
    /* Sequence Number - Specifies a value of 367 which doesn't fit within a unsigned 8-bit byte, therefore used 367 % 0xff = 0x70 */
    0x70,
    /* Synchronization Address = 7962 */
    0x1F, 0x1A,
    /* Reserved */
    0, 0,
];

/// Synchronisation packet with the framing layer length set shorter than the actual packet is.
const TEST_SYNCHRONIZATION_PACKET_FRAMING_LAYER_LENGTH_TOO_SHORT: &[u8] = &[
    /* Root Layer */
    /* Preamble Size */
    0x00, 0x10,
    /* Post-amble Size */
    0x00, 0x00,
    /* ACN Packet Identifier */
    0x41, 0x53, 0x43, 0x2d, 0x45, 0x31, 0x2e, 0x31, 0x37, 0x00, 0x00, 0x00,
    /* Flags and Length Protocol */
    0x70, 0x21,
    /* Vector */
    0x00, 0x00, 0x00, 0x08,
    /* CID */
    0xef, 0x07, 0xc8, 0xdd, 0x00, 0x64, 0x44, 0x01, 0xa3, 0xa2, 0x45, 0x9e, 0xf8, 0xe6, 0x14, 0x3e,
    /* Synchronization Packet Framing Layer */
    /* Flags and Length */
    0x70, 0x0a,
    /* Vector */
    0x00, 0x00, 0x00, 0x01,
    /* Sequence Number - Specifies a value of 367 which doesn't fit within a unsigned 8-bit byte, therefore used 367 % 0xff = 0x70 */
    0x70,
    /* Synchronization Address = 7962 */
    0x1F, 0x1A,
    /* Reserved */
    0, 0,
];

/// Synchronisation packet with the framing layer vector set to the vector for a discovery packet.
const TEST_SYNCHRONIZATION_PACKET_FRAMING_LAYER_DISCOVERY_VECTOR: &[u8] = &[
    /* Root Layer */
    /* Preamble Size */
    0x00, 0x10,
    /* Post-amble Size */
    0x00, 0x00,
    /* ACN Packet Identifier */
    0x41, 0x53, 0x43, 0x2d, 0x45, 0x31, 0x2e, 0x31, 0x37, 0x00, 0x00, 0x00,
    /* Flags and Length Protocol */
    0x70, 0x21,
    /* Vector */
    0x00, 0x00, 0x00, 0x08,
    /* CID */
    0xef, 0x07, 0xc8, 0xdd, 0x00, 0x64, 0x44, 0x01, 0xa3, 0xa2, 0x45, 0x9e, 0xf8, 0xe6, 0x14, 0x3e,
    /* Synchronization Packet Framing Layer */
    /* Flags and Length */
    0x70, 0x0b,
    /* Vector */
    0x00, 0x00, 0x00, 0x02,
    /* Sequence Number - Specifies a value of 367 which doesn't fit within a unsigned 8-bit byte, therefore used 367 % 0xff = 0x70 */
    0x70,
    /* Synchronization Address = 7962 */
    0x1F, 0x1A,
    /* Reserved */
    0, 0,
];

/// Synchronisation packet with the framing layer vector set to an unknown vector.
const TEST_SYNCHRONIZATION_PACKET_FRAMING_LAYER_UNKNOWN_VECTOR: &[u8] = &[
    /* Root Layer */
    /* Preamble Size */
    0x00, 0x10,
    /* Post-amble Size */
    0x00, 0x00,
    /* ACN Packet Identifier */
    0x41, 0x53, 0x43, 0x2d, 0x45, 0x31, 0x2e, 0x31, 0x37, 0x00, 0x00, 0x00,
    /* Flags and Length Protocol */
    0x70, 0x21,
    /* Vector */
    0x00, 0x00, 0x00, 0x08,
    /* CID */
    0xef, 0x07, 0xc8, 0xdd, 0x00, 0x64, 0x44, 0x01, 0xa3, 0xa2, 0x45, 0x9e, 0xf8, 0xe6, 0x14, 0x3e,
    /* Synchronization Packet Framing Layer */
    /* Flags and Length */
    0x70, 0x0b,
    /* Vector */
    0x00, 0x00, 0x00, 0x07,
    /* Sequence Number - Specifies a value of 367 which doesn't fit within a unsigned 8-bit byte, therefore used 367 % 0xff = 0x70 */
    0x70,
    /* Synchronization Address = 7962 */
    0x1F, 0x1A,
    /* Reserved */
    0, 0,
];

/// Synchronisation packet with the synchronisation address set higher than the maximum allowed universe/address.
/// As per ANSI E1.31-2018 Section 6.2.7
const TEST_SYNCHRONIZATION_PACKET_TOO_HIGH_SYNC_ADDRESS: &[u8] = &[
    /* Root Layer */
    /* Preamble Size */
    0x00, 0x10,
    /* Post-amble Size */
    0x00, 0x00,
    /* ACN Packet Identifier */
    0x41, 0x53, 0x43, 0x2d, 0x45, 0x31, 0x2e, 0x31, 0x37, 0x00, 0x00, 0x00,
    /* Flags and Length Protocol */
    0x70, 0x21,
    /* Vector */
    0x00, 0x00, 0x00, 0x08,
    /* CID */
    0xef, 0x07, 0xc8, 0xdd, 0x00, 0x64, 0x44, 0x01, 0xa3, 0xa2, 0x45, 0x9e, 0xf8, 0xe6, 0x14, 0x3e,
    /* Synchronization Packet Framing Layer */
    /* Flags and Length */
    0x70, 0x0b,
    /* Vector */
    0x00, 0x00, 0x00, 0x01,
    /* Sequence Number - Specifies a value of 367 which doesn't fit within a unsigned 8-bit byte, therefore used 367 % 0xff = 0x70 */
    0x70,
    /* Synchronization Address = 64000 = E131_MAX_MULTICAST_UNIVERSE + 1 */
    0xFA, 0x00,
    /* Reserved */
    0, 0,
];

/// Synchronisation packet with the synchronisation address set lower than the maximum allowed universe/address (0).
/// As per ANSI E1.31-2018 Section 6.2.7
const TEST_SYNCHRONIZATION_PACKET_TOO_LOW_SYNC_ADDRESS: &[u8] = &[
    /* Root Layer */
    /* Preamble Size */
    0x00, 0x10,
    /* Post-amble Size */
    0x00, 0x00,
    /* ACN Packet Identifier */
    0x41, 0x53, 0x43, 0x2d, 0x45, 0x31, 0x2e, 0x31, 0x37, 0x00, 0x00, 0x00,
    /* Flags and Length Protocol */
    0x70, 0x21,
    /* Vector */
    0x00, 0x00, 0x00, 0x08,
    /* CID */
    0xef, 0x07, 0xc8, 0xdd, 0x00, 0x64, 0x44, 0x01, 0xa3, 0xa2, 0x45, 0x9e, 0xf8, 0xe6, 0x14, 0x3e,
    /* Synchronization Packet Framing Layer */
    /* Flags and Length */
    0x70, 0x0b,
    /* Vector */
    0x00, 0x00, 0x00, 0x01,
    /* Sequence Number - Specifies a value of 367 which doesn't fit within a unsigned 8-bit byte, therefore used 367 % 0xff = 0x70 */
    0x70,
    /* Synchronization Address = 0 which is below the expected range */
    0x00, 0x00,
    /* Reserved */
    0, 0,
];

/// Synchronisation packet with the reserved bytes set to arbitary values.
/// As per ANSI E1.31-2018 Section 6.3.4 these should be ignored and the packet parsed as normal.
const TEST_SYNCHRONIZATION_PACKET_ARBITARY_RESERVED: &[u8] = &[
    /* Root Layer */
    /* Preamble Size */
    0x00, 0x10,
    /* Post-amble Size */
    0x00, 0x00,
    /* ACN Packet Identifier */
    0x41, 0x53, 0x43, 0x2d, 0x45, 0x31, 0x2e, 0x31, 0x37, 0x00, 0x00, 0x00,
    /* Flags and Length Protocol */
    0x70, 0x21,
    /* Vector */
    0x00, 0x00, 0x00, 0x08,
    /* CID */
    0xef, 0x07, 0xc8, 0xdd, 0x00, 0x64, 0x44, 0x01, 0xa3, 0xa2, 0x45, 0x9e, 0xf8, 0xe6, 0x14, 0x3e,
    /* Synchronization Packet Framing Layer */
    /* Flags and Length */
    0x70, 0x0b,
    /* Vector */
    0x00, 0x00, 0x00, 0x01,
    /* Sequence Number - Specifies a value of 367 which doesn't fit within a unsigned 8-bit byte, therefore used 367 % 0xff = 0x70 */
    0x70,
    /* Synchronization Address = 7962 */
    0x1F, 0x1A,
    /* Reserved */
    255, 254,
];

#[test]
fn test_sync_packet_length() {
    const EXPECTED_SYNC_PACKET_LEN: usize = 49; // As per ANSI E1.31-2018 Section 5.4.
    assert_eq!(TEST_SYNCHRONIZATION_PACKET.len(), EXPECTED_SYNC_PACKET_LEN);
}

#[test]
fn test_synchronization_packet_parse_pack() {
    let packet = AcnRootLayerProtocol {
        pdu: E131RootLayer {
            cid: Uuid::from_bytes(TEST_SYNCHRONIZATION_PACKET[22..38].try_into().unwrap()),
            data: E131RootLayerData::SynchronizationPacket(SynchronizationPacketFramingLayer {
                sequence_number: 0x70,
                synchronization_address: 7962,
            }),
        },
    };

    assert_eq!(
        AcnRootLayerProtocol::parse(&TEST_SYNCHRONIZATION_PACKET).unwrap(),
        packet
    );

    let mut buf = [0; 49];
    packet.pack(&mut buf).unwrap();

    assert_eq!(&buf[..packet.len()], TEST_SYNCHRONIZATION_PACKET);
}

#[test]
fn test_sync_packet_root_layer_data_vector_parse() {
    match AcnRootLayerProtocol::parse(&TEST_SYNCHRONIZATION_PACKET_ROOT_LAYER_DATA_VECTOR) {
        Err(e) => {
            match e {
                SacnError::SacnParsePackError(_) => {
                    // As the packet will be treated as a data packet it is unclear where the parse will fail so only assert that it must fail
                    // with a parse type error rather than a specific error.
                    assert!(true, "Expected error family returned");
                }
                _ => {
                    assert!(false, "Unexpected error type returned");
=======
    use sacn::packet::*;
    use uuid::Uuid;

    /// Uses the sACN error-chain errors.
    use sacn::error::errors::*;
    use sacn::sacn_parse_pack_error;

    #[rustfmt::skip]
    mod packet_data {
        /// A test synchronisation packet as specified as an example in
        /// ANSI E1.31-2018 Appendix B Table B-14: Universe Synchronization Example E1.31 Synchronization Packet.
        pub const TEST_SYNCHRONIZATION_PACKET: &[u8] = &[
            /* Root Layer */
            /* Preamble Size */
            0x00, 0x10,
            /* Post-amble Size */
            0x00, 0x00,
            /* ACN Packet Identifier */
            0x41, 0x53, 0x43, 0x2d, 0x45, 0x31, 0x2e, 0x31, 0x37, 0x00, 0x00, 0x00,
            /* Flags and Length Protocol */
            0x70, 0x21,
            /* Vector */
            0x00, 0x00, 0x00, 0x08,
            /* CID */
            0xef, 0x07, 0xc8, 0xdd, 0x00, 0x64, 0x44, 0x01, 0xa3, 0xa2, 0x45, 0x9e, 0xf8, 0xe6, 0x14, 0x3e,
            /* Synchronization Packet Framing Layer */
            /* Flags and Length */
            0x70, 0x0b,
            /* Vector */
            0x00, 0x00, 0x00, 0x01,
            /* Sequence Number - Specifies a value of 367 which doesn't fit within a unsigned 8-bit byte, therefore used 367 % 0xff = 0x70 */
            0x70,
            /* Synchronization Address = 7962 */
            0x1F, 0x1A,
            /* Reserved */
            0, 0,
        ];

        /// Synchronisation packet with the root layer vector set to a vector for an unknown (not ANSI E1.31-2018) packet.
        pub const TEST_SYNCHRONIZATION_PACKET_ROOT_LAYER_UNKNOWN_VECTOR: &[u8] = &[
            /* Root Layer */
            /* Preamble Size */
            0x00, 0x10,
            /* Post-amble Size */
            0x00, 0x00,
            /* ACN Packet Identifier */
            0x41, 0x53, 0x43, 0x2d, 0x45, 0x31, 0x2e, 0x31, 0x37, 0x00, 0x00, 0x00,
            /* Flags and Length Protocol */
            0x70, 0x21,
            /* Vector */
            0x00, 0x00, 0x00, 0x09,
            /* CID */
            0xef, 0x07, 0xc8, 0xdd, 0x00, 0x64, 0x44, 0x01, 0xa3, 0xa2, 0x45, 0x9e, 0xf8, 0xe6, 0x14, 0x3e,
            /* Synchronization Packet Framing Layer */
            /* Flags and Length */
            0x70, 0x0b,
            /* Vector */
            0x00, 0x00, 0x00, 0x01,
            /* Sequence Number - Specifies a value of 367 which doesn't fit within a unsigned 8-bit byte, therefore used 367 % 0xff = 0x70 */
            0x70,
            /* Synchronization Address = 7962 */
            0x1F, 0x1A,
            /* Reserved */
            0, 0,
        ];

        /// Synchronisation packet with the root layer vector set to a vector for a data packet.
        pub const TEST_SYNCHRONIZATION_PACKET_ROOT_LAYER_DATA_VECTOR: &[u8] = &[
            /* Root Layer */
            /* Preamble Size */
            0x00, 0x10,
            /* Post-amble Size */
            0x00, 0x00,
            /* ACN Packet Identifier */
            0x41, 0x53, 0x43, 0x2d, 0x45, 0x31, 0x2e, 0x31, 0x37, 0x00, 0x00, 0x00,
            /* Flags and Length Protocol */
            0x70, 0x21,
            /* Vector */
            0x00, 0x00, 0x00, 0x04,
            /* CID */
            0xef, 0x07, 0xc8, 0xdd, 0x00, 0x64, 0x44, 0x01, 0xa3, 0xa2, 0x45, 0x9e, 0xf8, 0xe6, 0x14, 0x3e,
            /* Synchronization Packet Framing Layer */
            /* Flags and Length */
            0x70, 0x0b,
            /* Vector */
            0x00, 0x00, 0x00, 0x01,
            /* Sequence Number - Specifies a value of 367 which doesn't fit within a unsigned 8-bit byte, therefore used 367 % 0xff = 0x70 */
            0x70,
            /* Synchronization Address = 7962 */
            0x1F, 0x1A,
            /* Reserved */
            0, 0,
        ];

        /// Synchronisation packet with the CID set a byte (17 bytes) longer than expected (16 bytes).
        /// As per ANSI E1.31-2018 Section 4.2 Table 4-2.
        pub const TEST_SYNCHRONIZATION_PACKET_TOO_LONG_CID: &[u8] = &[
            /* Root Layer */
            /* Preamble Size */
            0x00, 0x10,
            /* Post-amble Size */
            0x00, 0x00,
            /* ACN Packet Identifier */
            0x41, 0x53, 0x43, 0x2d, 0x45, 0x31, 0x2e, 0x31, 0x37, 0x00, 0x00, 0x00,
            /* Flags and Length Protocol */
            0x70, 0x21,
            /* Vector */
            0x00, 0x00, 0x00, 0x08,
            /* CID */
            0xef, 0x07, 0xc8, 0xdd, 0x00, 0x64, 0x44, 0x01, 0xa3, 0xa2, 0x45, 0x9e, 0xf8, 0xe6, 0x14, 0x3e, 0x3e,
            /* Synchronization Packet Framing Layer */
            /* Flags and Length */
            0x70, 0x0b,
            /* Vector */
            0x00, 0x00, 0x00, 0x01,
            /* Sequence Number - Specifies a value of 367 which doesn't fit within a unsigned 8-bit byte, therefore used 367 % 0xff = 0x70 */
            0x70,
            /* Synchronization Address = 7962 */
            0x1F, 0x1A,
            /* Reserved */
            0, 0,
        ];

        /// Synchronisation packet with the CID set a byte (15 bytes) shorter than expected (16 bytes).
        /// As per ANSI E1.31-2018 Section 4.2 Table 4-2.
        pub const TEST_SYNCHRONIZATION_PACKET_TOO_SHORT_CID: &[u8] = &[
            /* Root Layer */
            /* Preamble Size */
            0x00, 0x10,
            /* Post-amble Size */
            0x00, 0x00,
            /* ACN Packet Identifier */
            0x41, 0x53, 0x43, 0x2d, 0x45, 0x31, 0x2e, 0x31, 0x37, 0x00, 0x00, 0x00,
            /* Flags and Length Protocol */
            0x70, 0x21,
            /* Vector */
            0x00, 0x00, 0x00, 0x08,
            /* CID */
            0xef, 0x07, 0xc8, 0xdd, 0x00, 0x64, 0x44, 0x01, 0xa3, 0xa2, 0x45, 0x9e, 0xf8, 0xe6, 0x14,
            /* Synchronization Packet Framing Layer */
            /* Flags and Length */
            0x70, 0x0b,
            /* Vector */
            0x00, 0x00, 0x00, 0x01,
            /* Sequence Number - Specifies a value of 367 which doesn't fit within a unsigned 8-bit byte, therefore used 367 % 0xff = 0x70 */
            0x70,
            /* Synchronization Address = 7962 */
            0x1F, 0x1A,
            /* Reserved */
            0, 0,
        ];

        /// Synchronisation packet with the framing layer length set shorter than the actual packet is.
        pub const TEST_SYNCHRONIZATION_PACKET_FRAMING_LAYER_WRONG_FLAGS: &[u8] = &[
            /* Root Layer */
            /* Preamble Size */
            0x00, 0x10,
            /* Post-amble Size */
            0x00, 0x00,
            /* ACN Packet Identifier */
            0x41, 0x53, 0x43, 0x2d, 0x45, 0x31, 0x2e, 0x31, 0x37, 0x00, 0x00, 0x00,
            /* Flags and Length Protocol */
            0x70, 0x21,
            /* Vector */
            0x00, 0x00, 0x00, 0x08,
            /* CID */
            0xef, 0x07, 0xc8, 0xdd, 0x00, 0x64, 0x44, 0x01, 0xa3, 0xa2, 0x45, 0x9e, 0xf8, 0xe6, 0x14, 0x3e,
            /* Synchronization Packet Framing Layer */
            /* Flags and Length */
            0x60, 0x0b,
            /* Vector */
            0x00, 0x00, 0x00, 0x01,
            /* Sequence Number - Specifies a value of 367 which doesn't fit within a unsigned 8-bit byte, therefore used 367 % 0xff = 0x70 */
            0x70,
            /* Synchronization Address = 7962 */
            0x1F, 0x1A,
            /* Reserved */
            0, 0,
        ];

        /// Synchronisation packet with the framing layer length set longer than the actual packet is.
        pub const TEST_SYNCHRONIZATION_PACKET_FRAMING_LAYER_LENGTH_TOO_LONG: &[u8] = &[
            /* Root Layer */
            /* Preamble Size */
            0x00, 0x10,
            /* Post-amble Size */
            0x00, 0x00,
            /* ACN Packet Identifier */
            0x41, 0x53, 0x43, 0x2d, 0x45, 0x31, 0x2e, 0x31, 0x37, 0x00, 0x00, 0x00,
            /* Flags and Length Protocol */
            0x70, 0x21,
            /* Vector */
            0x00, 0x00, 0x00, 0x08,
            /* CID */
            0xef, 0x07, 0xc8, 0xdd, 0x00, 0x64, 0x44, 0x01, 0xa3, 0xa2, 0x45, 0x9e, 0xf8, 0xe6, 0x14, 0x3e,
            /* Synchronization Packet Framing Layer */
            /* Flags and Length */
            0x70, 0x0c,
            /* Vector */
            0x00, 0x00, 0x00, 0x01,
            /* Sequence Number - Specifies a value of 367 which doesn't fit within a unsigned 8-bit byte, therefore used 367 % 0xff = 0x70 */
            0x70,
            /* Synchronization Address = 7962 */
            0x1F, 0x1A,
            /* Reserved */
            0, 0,
        ];

        /// Synchronisation packet with the framing layer length set shorter than the actual packet is.
        pub const TEST_SYNCHRONIZATION_PACKET_FRAMING_LAYER_LENGTH_TOO_SHORT: &[u8] = &[
            /* Root Layer */
            /* Preamble Size */
            0x00, 0x10,
            /* Post-amble Size */
            0x00, 0x00,
            /* ACN Packet Identifier */
            0x41, 0x53, 0x43, 0x2d, 0x45, 0x31, 0x2e, 0x31, 0x37, 0x00, 0x00, 0x00,
            /* Flags and Length Protocol */
            0x70, 0x21,
            /* Vector */
            0x00, 0x00, 0x00, 0x08,
            /* CID */
            0xef, 0x07, 0xc8, 0xdd, 0x00, 0x64, 0x44, 0x01, 0xa3, 0xa2, 0x45, 0x9e, 0xf8, 0xe6, 0x14, 0x3e,
            /* Synchronization Packet Framing Layer */
            /* Flags and Length */
            0x70, 0x0a,
            /* Vector */
            0x00, 0x00, 0x00, 0x01,
            /* Sequence Number - Specifies a value of 367 which doesn't fit within a unsigned 8-bit byte, therefore used 367 % 0xff = 0x70 */
            0x70,
            /* Synchronization Address = 7962 */
            0x1F, 0x1A,
            /* Reserved */
            0, 0,
        ];

        /// Synchronisation packet with the framing layer vector set to the vector for a discovery packet.
        pub const TEST_SYNCHRONIZATION_PACKET_FRAMING_LAYER_DISCOVERY_VECTOR: &[u8] = &[
            /* Root Layer */
            /* Preamble Size */
            0x00, 0x10,
            /* Post-amble Size */
            0x00, 0x00,
            /* ACN Packet Identifier */
            0x41, 0x53, 0x43, 0x2d, 0x45, 0x31, 0x2e, 0x31, 0x37, 0x00, 0x00, 0x00,
            /* Flags and Length Protocol */
            0x70, 0x21,
            /* Vector */
            0x00, 0x00, 0x00, 0x08,
            /* CID */
            0xef, 0x07, 0xc8, 0xdd, 0x00, 0x64, 0x44, 0x01, 0xa3, 0xa2, 0x45, 0x9e, 0xf8, 0xe6, 0x14, 0x3e,
            /* Synchronization Packet Framing Layer */
            /* Flags and Length */
            0x70, 0x0b,
            /* Vector */
            0x00, 0x00, 0x00, 0x02,
            /* Sequence Number - Specifies a value of 367 which doesn't fit within a unsigned 8-bit byte, therefore used 367 % 0xff = 0x70 */
            0x70,
            /* Synchronization Address = 7962 */
            0x1F, 0x1A,
            /* Reserved */
            0, 0,
        ];

        /// Synchronisation packet with the framing layer vector set to an unknown vector.
        pub const TEST_SYNCHRONIZATION_PACKET_FRAMING_LAYER_UNKNOWN_VECTOR: &[u8] = &[
            /* Root Layer */
            /* Preamble Size */
            0x00, 0x10,
            /* Post-amble Size */
            0x00, 0x00,
            /* ACN Packet Identifier */
            0x41, 0x53, 0x43, 0x2d, 0x45, 0x31, 0x2e, 0x31, 0x37, 0x00, 0x00, 0x00,
            /* Flags and Length Protocol */
            0x70, 0x21,
            /* Vector */
            0x00, 0x00, 0x00, 0x08,
            /* CID */
            0xef, 0x07, 0xc8, 0xdd, 0x00, 0x64, 0x44, 0x01, 0xa3, 0xa2, 0x45, 0x9e, 0xf8, 0xe6, 0x14, 0x3e,
            /* Synchronization Packet Framing Layer */
            /* Flags and Length */
            0x70, 0x0b,
            /* Vector */
            0x00, 0x00, 0x00, 0x07,
            /* Sequence Number - Specifies a value of 367 which doesn't fit within a unsigned 8-bit byte, therefore used 367 % 0xff = 0x70 */
            0x70,
            /* Synchronization Address = 7962 */
            0x1F, 0x1A,
            /* Reserved */
            0, 0,
        ];

        /// Synchronisation packet with the synchronisation address set higher than the maximum allowed universe/address.
        /// As per ANSI E1.31-2018 Section 6.2.7
        pub const TEST_SYNCHRONIZATION_PACKET_TOO_HIGH_SYNC_ADDRESS: &[u8] = &[
            /* Root Layer */
            /* Preamble Size */
            0x00, 0x10,
            /* Post-amble Size */
            0x00, 0x00,
            /* ACN Packet Identifier */
            0x41, 0x53, 0x43, 0x2d, 0x45, 0x31, 0x2e, 0x31, 0x37, 0x00, 0x00, 0x00,
            /* Flags and Length Protocol */
            0x70, 0x21,
            /* Vector */
            0x00, 0x00, 0x00, 0x08,
            /* CID */
            0xef, 0x07, 0xc8, 0xdd, 0x00, 0x64, 0x44, 0x01, 0xa3, 0xa2, 0x45, 0x9e, 0xf8, 0xe6, 0x14, 0x3e,
            /* Synchronization Packet Framing Layer */
            /* Flags and Length */
            0x70, 0x0b,
            /* Vector */
            0x00, 0x00, 0x00, 0x01,
            /* Sequence Number - Specifies a value of 367 which doesn't fit within a unsigned 8-bit byte, therefore used 367 % 0xff = 0x70 */
            0x70,
            /* Synchronization Address = 64000 = E131_MAX_MULTICAST_UNIVERSE + 1 */
            0xFA, 0x00,
            /* Reserved */
            0, 0,
        ];

        /// Synchronisation packet with the synchronisation address set lower than the maximum allowed universe/address (0).
        /// As per ANSI E1.31-2018 Section 6.2.7
        pub const TEST_SYNCHRONIZATION_PACKET_TOO_LOW_SYNC_ADDRESS: &[u8] = &[
            /* Root Layer */
            /* Preamble Size */
            0x00, 0x10,
            /* Post-amble Size */
            0x00, 0x00,
            /* ACN Packet Identifier */
            0x41, 0x53, 0x43, 0x2d, 0x45, 0x31, 0x2e, 0x31, 0x37, 0x00, 0x00, 0x00,
            /* Flags and Length Protocol */
            0x70, 0x21,
            /* Vector */
            0x00, 0x00, 0x00, 0x08,
            /* CID */
            0xef, 0x07, 0xc8, 0xdd, 0x00, 0x64, 0x44, 0x01, 0xa3, 0xa2, 0x45, 0x9e, 0xf8, 0xe6, 0x14, 0x3e,
            /* Synchronization Packet Framing Layer */
            /* Flags and Length */
            0x70, 0x0b,
            /* Vector */
            0x00, 0x00, 0x00, 0x01,
            /* Sequence Number - Specifies a value of 367 which doesn't fit within a unsigned 8-bit byte, therefore used 367 % 0xff = 0x70 */
            0x70,
            /* Synchronization Address = 0 which is below the expected range */
            0x00, 0x00,
            /* Reserved */
            0, 0,
        ];

        /// Synchronisation packet with the reserved bytes set to arbitary values.
        /// As per ANSI E1.31-2018 Section 6.3.4 these should be ignored and the packet parsed as normal.
        pub const TEST_SYNCHRONIZATION_PACKET_ARBITARY_RESERVED: &[u8] = &[
            /* Root Layer */
            /* Preamble Size */
            0x00, 0x10,
            /* Post-amble Size */
            0x00, 0x00,
            /* ACN Packet Identifier */
            0x41, 0x53, 0x43, 0x2d, 0x45, 0x31, 0x2e, 0x31, 0x37, 0x00, 0x00, 0x00,
            /* Flags and Length Protocol */
            0x70, 0x21,
            /* Vector */
            0x00, 0x00, 0x00, 0x08,
            /* CID */
            0xef, 0x07, 0xc8, 0xdd, 0x00, 0x64, 0x44, 0x01, 0xa3, 0xa2, 0x45, 0x9e, 0xf8, 0xe6, 0x14, 0x3e,
            /* Synchronization Packet Framing Layer */
            /* Flags and Length */
            0x70, 0x0b,
            /* Vector */
            0x00, 0x00, 0x00, 0x01,
            /* Sequence Number - Specifies a value of 367 which doesn't fit within a unsigned 8-bit byte, therefore used 367 % 0xff = 0x70 */
            0x70,
            /* Synchronization Address = 7962 */
            0x1F, 0x1A,
            /* Reserved */
            255, 254,
        ];
    }

    #[test]
    fn test_sync_packet_length() {
        const EXPECTED_SYNC_PACKET_LEN: usize = 49; // As per ANSI E1.31-2018 Section 5.4.
        assert_eq!(
            packet_data::TEST_SYNCHRONIZATION_PACKET.len(),
            EXPECTED_SYNC_PACKET_LEN
        );
    }

    #[test]
    fn test_synchronization_packet_parse_pack() {
        let packet = AcnRootLayerProtocol {
            pdu: E131RootLayer {
                cid: Uuid::from_bytes(
                    packet_data::TEST_SYNCHRONIZATION_PACKET[22..38]
                        .try_into()
                        .unwrap(),
                ),
                data: E131RootLayerData::SynchronizationPacket(SynchronizationPacketFramingLayer {
                    sequence_number: 0x70,
                    synchronization_address: 7962,
                }),
            },
        };

        assert_eq!(
            AcnRootLayerProtocol::parse(&packet_data::TEST_SYNCHRONIZATION_PACKET).unwrap(),
            packet
        );

        let mut buf = [0; 49];
        packet.pack(&mut buf).unwrap();

        assert_eq!(
            &buf[..packet.len()],
            packet_data::TEST_SYNCHRONIZATION_PACKET
        );
    }

    #[test]
    fn test_sync_packet_root_layer_data_vector_parse() {
        match AcnRootLayerProtocol::parse(
            &packet_data::TEST_SYNCHRONIZATION_PACKET_ROOT_LAYER_DATA_VECTOR,
        ) {
            Err(e) => {
                match e {
                    SacnError::SacnParsePackError(_) => {
                        // As the packet will be treated as a data packet it is unclear where the parse will fail so only assert that it must fail
                        // with a parse type error rather than a specific error.
                        assert!(true, "Expected error family returned");
                    }
                    _ => {
                        assert!(false, "Unexpected error type returned");
                    }
>>>>>>> 3e71c50c
                }
            }
            Ok(_) => {
                assert!(
                    false,
                    "Malformed packet was parsed when should have been rejected"
                );
            }
        }
    }
<<<<<<< HEAD
}

#[test]
fn test_sync_packet_root_layer_unknown_vector_parse() {
    match AcnRootLayerProtocol::parse(&TEST_SYNCHRONIZATION_PACKET_ROOT_LAYER_UNKNOWN_VECTOR) {
        Err(e) => {
            match e {
                SacnError::SacnParsePackError(sacn_parse_pack_error::ParsePacketError::PduInvalidVector(_)) => {
=======

    #[test]
    fn test_sync_packet_root_layer_unknown_vector_parse() {
        match AcnRootLayerProtocol::parse(
            &packet_data::TEST_SYNCHRONIZATION_PACKET_ROOT_LAYER_UNKNOWN_VECTOR,
        ) {
            Err(e) => match e {
                SacnError::SacnParsePackError(
                    sacn_parse_pack_error::ParsePacketError::PduInvalidVector(_),
                ) => {
>>>>>>> 3e71c50c
                    assert!(true, "Expected error returned");
                }
                _ => {
                    assert!(false, "Unexpected error type returned");
                }
            },
            Ok(_) => {
                assert!(
                    false,
                    "Malformed packet was parsed when should have been rejected"
                );
            }
        }
    }
<<<<<<< HEAD
}

#[test]
fn test_sync_packet_too_short_cid_parse() {
    match AcnRootLayerProtocol::parse(&TEST_SYNCHRONIZATION_PACKET_TOO_SHORT_CID) {
        Err(e) => {
            match e {
                SacnError::SacnParsePackError(_) => {
                    // As packet is too short it is unclear exactly what error will occur, just need to assert
                    // that the packet is successfully rejected as malformed.
                    assert!(true, "Expected error family returned");
                }
                _ => {
                    assert!(false, "Unexpected error type returned");
=======

    #[test]
    fn test_sync_packet_too_short_cid_parse() {
        match AcnRootLayerProtocol::parse(&packet_data::TEST_SYNCHRONIZATION_PACKET_TOO_SHORT_CID) {
            Err(e) => {
                match e {
                    SacnError::SacnParsePackError(_) => {
                        // As packet is too short it is unclear exactly what error will occur, just need to assert
                        // that the packet is successfully rejected as malformed.
                        assert!(true, "Expected error family returned");
                    }
                    _ => {
                        assert!(false, "Unexpected error type returned");
                    }
>>>>>>> 3e71c50c
                }
            }
            Ok(_) => {
                assert!(
                    false,
                    "Malformed packet was parsed when should have been rejected"
                );
            }
        }
    }
<<<<<<< HEAD
}

#[test]
fn test_sync_packet_too_long_cid_parse() {
    match AcnRootLayerProtocol::parse(&TEST_SYNCHRONIZATION_PACKET_TOO_LONG_CID) {
        Err(e) => {
            match e {
                SacnError::SacnParsePackError(_) => {
                    // As packet is too long it is unclear exactly what error will occur, just need to assert
                    // that the packet is successfully rejected as malformed.
                    assert!(true, "Expected error family returned");
                }
                _ => {
                    assert!(false, "Unexpected error type returned");
=======

    #[test]
    fn test_sync_packet_too_long_cid_parse() {
        match AcnRootLayerProtocol::parse(&packet_data::TEST_SYNCHRONIZATION_PACKET_TOO_LONG_CID) {
            Err(e) => {
                match e {
                    SacnError::SacnParsePackError(_) => {
                        // As packet is too long it is unclear exactly what error will occur, just need to assert
                        // that the packet is successfully rejected as malformed.
                        assert!(true, "Expected error family returned");
                    }
                    _ => {
                        assert!(false, "Unexpected error type returned");
                    }
>>>>>>> 3e71c50c
                }
            }
            Ok(_) => {
                assert!(
                    false,
                    "Malformed packet was parsed when should have been rejected"
                );
            }
        }
    }
<<<<<<< HEAD
}

#[test]
fn test_sync_packet_framing_layer_wrong_flags_parse() {
    match AcnRootLayerProtocol::parse(&TEST_SYNCHRONIZATION_PACKET_FRAMING_LAYER_WRONG_FLAGS) {
        Err(e) => {
            match e {
                SacnError::SacnParsePackError(sacn_parse_pack_error::ParsePacketError::ParsePduInvalidFlags(_)) => {
=======

    #[test]
    fn test_sync_packet_framing_layer_wrong_flags_parse() {
        match AcnRootLayerProtocol::parse(
            &packet_data::TEST_SYNCHRONIZATION_PACKET_FRAMING_LAYER_WRONG_FLAGS,
        ) {
            Err(e) => match e {
                SacnError::SacnParsePackError(
                    sacn_parse_pack_error::ParsePacketError::ParsePduInvalidFlags(_),
                ) => {
>>>>>>> 3e71c50c
                    assert!(true, "Expected error returned");
                }
                _ => {
                    assert!(false, "Unexpected error type returned");
                }
            },
            Ok(_) => {
                assert!(
                    false,
                    "Malformed packet was parsed when should have been rejected"
                );
            }
        }
    }
<<<<<<< HEAD
}

#[test]
fn test_sync_packet_framing_layer_length_too_long_parse() {
    match AcnRootLayerProtocol::parse(&TEST_SYNCHRONIZATION_PACKET_FRAMING_LAYER_LENGTH_TOO_LONG) {
        Err(e) => {
            match e {
                SacnError::SacnParsePackError(sacn_parse_pack_error::ParsePacketError::ParseInsufficientData(_)) => {
=======

    #[test]
    fn test_sync_packet_framing_layer_length_too_long_parse() {
        match AcnRootLayerProtocol::parse(
            &packet_data::TEST_SYNCHRONIZATION_PACKET_FRAMING_LAYER_LENGTH_TOO_LONG,
        ) {
            Err(e) => match e {
                SacnError::SacnParsePackError(
                    sacn_parse_pack_error::ParsePacketError::ParseInsufficientData(_),
                ) => {
>>>>>>> 3e71c50c
                    assert!(true, "Expected error returned");
                }
                _ => {
                    assert!(false, "Unexpected error type returned");
                }
            },
            Ok(_) => {
                assert!(
                    false,
                    "Malformed packet was parsed when should have been rejected"
                );
            }
        }
    }
<<<<<<< HEAD
}

#[test]
fn test_sync_packet_framing_layer_length_too_short_parse() {
    match AcnRootLayerProtocol::parse(&TEST_SYNCHRONIZATION_PACKET_FRAMING_LAYER_LENGTH_TOO_SHORT) {
        Err(e) => {
            match e {
                SacnError::SacnParsePackError(sacn_parse_pack_error::ParsePacketError::PduInvalidLength(_)) => {
=======

    #[test]
    fn test_sync_packet_framing_layer_length_too_short_parse() {
        match AcnRootLayerProtocol::parse(
            &packet_data::TEST_SYNCHRONIZATION_PACKET_FRAMING_LAYER_LENGTH_TOO_SHORT,
        ) {
            Err(e) => match e {
                SacnError::SacnParsePackError(
                    sacn_parse_pack_error::ParsePacketError::PduInvalidLength(_),
                ) => {
>>>>>>> 3e71c50c
                    assert!(true, "Expected error returned");
                }
                _ => {
                    assert!(false, "Unexpected error type returned");
                }
            },
            Ok(_) => {
                assert!(
                    false,
                    "Malformed packet was parsed when should have been rejected"
                );
            }
        }
    }
<<<<<<< HEAD
}

#[test]
fn test_sync_packet_framing_layer_discovery_vector() {
    match AcnRootLayerProtocol::parse(&TEST_SYNCHRONIZATION_PACKET_FRAMING_LAYER_DISCOVERY_VECTOR) {
        Err(e) => {
            match e {
                SacnError::SacnParsePackError(_) => {
                    // The packet will be parsed as if it was a discovery packet which means that the parsing might fail
                    // for a number of reasons with it being hard to assert which one ahead of time.
                    // Therefore just assert that the parsing fails / the packet is rejected.
                    assert!(true, "Expected error family returned");
                }
                _ => {
                    assert!(false, "Unexpected error type returned");
=======

    #[test]
    fn test_sync_packet_framing_layer_discovery_vector() {
        match AcnRootLayerProtocol::parse(
            &packet_data::TEST_SYNCHRONIZATION_PACKET_FRAMING_LAYER_DISCOVERY_VECTOR,
        ) {
            Err(e) => {
                match e {
                    SacnError::SacnParsePackError(_) => {
                        // The packet will be parsed as if it was a discovery packet which means that the parsing might fail
                        // for a number of reasons with it being hard to assert which one ahead of time.
                        // Therefore just assert that the parsing fails / the packet is rejected.
                        assert!(true, "Expected error family returned");
                    }
                    _ => {
                        assert!(false, "Unexpected error type returned");
                    }
>>>>>>> 3e71c50c
                }
            }
            Ok(_) => {
                assert!(
                    false,
                    "Malformed packet was parsed when should have been rejected"
                );
            }
        }
    }
<<<<<<< HEAD
}

#[test]
fn test_sync_packet_framing_layer_unknown_vector() {
    match AcnRootLayerProtocol::parse(&TEST_SYNCHRONIZATION_PACKET_FRAMING_LAYER_UNKNOWN_VECTOR) {
        Err(e) => {
            match e {
                SacnError::SacnParsePackError(sacn_parse_pack_error::ParsePacketError::PduInvalidVector(_)) => {
=======

    #[test]
    fn test_sync_packet_framing_layer_unknown_vector() {
        match AcnRootLayerProtocol::parse(
            &packet_data::TEST_SYNCHRONIZATION_PACKET_FRAMING_LAYER_UNKNOWN_VECTOR,
        ) {
            Err(e) => match e {
                SacnError::SacnParsePackError(
                    sacn_parse_pack_error::ParsePacketError::PduInvalidVector(_),
                ) => {
>>>>>>> 3e71c50c
                    assert!(true, "Expected error family returned");
                }
                _ => {
                    assert!(false, "Unexpected error type returned");
                }
            },
            Ok(_) => {
                assert!(
                    false,
                    "Malformed packet was parsed when should have been rejected"
                );
            }
        }
    }
<<<<<<< HEAD
}

#[test]
fn test_sync_packet_too_high_sync_addr() {
    match AcnRootLayerProtocol::parse(&TEST_SYNCHRONIZATION_PACKET_TOO_HIGH_SYNC_ADDRESS) {
        Err(e) => {
            match e {
                SacnError::SacnParsePackError(sacn_parse_pack_error::ParsePacketError::ParseInvalidSyncAddr(_)) => {
=======

    #[test]
    fn test_sync_packet_too_high_sync_addr() {
        match AcnRootLayerProtocol::parse(
            &packet_data::TEST_SYNCHRONIZATION_PACKET_TOO_HIGH_SYNC_ADDRESS,
        ) {
            Err(e) => match e {
                SacnError::SacnParsePackError(
                    sacn_parse_pack_error::ParsePacketError::ParseInvalidSyncAddr(_),
                ) => {
>>>>>>> 3e71c50c
                    assert!(true, "Expected error family returned");
                }
                _ => {
                    assert!(false, "Unexpected error type returned");
                }
            },
            Ok(_) => {
                assert!(
                    false,
                    "Malformed packet was parsed when should have been rejected"
                );
            }
<<<<<<< HEAD
        }
        Ok(_) => {
            assert!(
                false,
                "Malformed packet was parsed when should have been rejected"
            );
        }
    }
}

#[test]
fn test_sync_packet_too_low_sync_addr() {
    match AcnRootLayerProtocol::parse(&TEST_SYNCHRONIZATION_PACKET_TOO_LOW_SYNC_ADDRESS) {
        Err(e) => {
            match e {
                SacnError::SacnParsePackError(sacn_parse_pack_error::ParsePacketError::ParseInvalidSyncAddr(_)) => {
=======
        }
    }

    #[test]
    fn test_sync_packet_too_low_sync_addr() {
        match AcnRootLayerProtocol::parse(
            &packet_data::TEST_SYNCHRONIZATION_PACKET_TOO_LOW_SYNC_ADDRESS,
        ) {
            Err(e) => match e {
                SacnError::SacnParsePackError(
                    sacn_parse_pack_error::ParsePacketError::ParseInvalidSyncAddr(_),
                ) => {
>>>>>>> 3e71c50c
                    assert!(true, "Expected error family returned");
                }
                _ => {
                    assert!(false, "Unexpected error type returned");
                }
            },
            Ok(_) => {
                assert!(
                    false,
                    "Malformed packet was parsed when should have been rejected"
                );
            }
        }
    }

    #[test]
    fn test_sync_packet_arbitary_reserved() {
        match AcnRootLayerProtocol::parse(
            &packet_data::TEST_SYNCHRONIZATION_PACKET_ARBITARY_RESERVED,
        ) {
            Err(_) => {
                assert!(false, "Unexpected error returned");
            }
            Ok(p) => match p.pdu.data {
                E131RootLayerData::SynchronizationPacket(spfl) => {
                    assert_eq!(spfl.sequence_number, 0x70);
                    assert_eq!(spfl.synchronization_address, 7962);
                }
                _ => {
                    assert!(false, "Packet not parsed as sync-packet as expected");
                }
            },
        }
    }
}<|MERGE_RESOLUTION|>--- conflicted
+++ resolved
@@ -4,426 +4,6 @@
 #[cfg(test)]
 pub mod sync_parse_tests {
 
-<<<<<<< HEAD
-use sacn::packet::*;
-use uuid::Uuid;
-
-/// Uses the sACN error-chain errors.
-use sacn::error::errors::*;
-use sacn::sacn_parse_pack_error;
-
-/// A test synchronisation packet as specified as an example in
-/// ANSI E1.31-2018 Appendix B Table B-14: Universe Synchronization Example E1.31 Synchronization Packet.
-const TEST_SYNCHRONIZATION_PACKET: &[u8] = &[
-    /* Root Layer */
-    /* Preamble Size */
-    0x00, 0x10,
-    /* Post-amble Size */
-    0x00, 0x00,
-    /* ACN Packet Identifier */
-    0x41, 0x53, 0x43, 0x2d, 0x45, 0x31, 0x2e, 0x31, 0x37, 0x00, 0x00, 0x00,
-    /* Flags and Length Protocol */
-    0x70, 0x21,
-    /* Vector */
-    0x00, 0x00, 0x00, 0x08,
-    /* CID */
-    0xef, 0x07, 0xc8, 0xdd, 0x00, 0x64, 0x44, 0x01, 0xa3, 0xa2, 0x45, 0x9e, 0xf8, 0xe6, 0x14, 0x3e,
-    /* Synchronization Packet Framing Layer */
-    /* Flags and Length */
-    0x70, 0x0b,
-    /* Vector */
-    0x00, 0x00, 0x00, 0x01,
-    /* Sequence Number - Specifies a value of 367 which doesn't fit within a unsigned 8-bit byte, therefore used 367 % 0xff = 0x70 */
-    0x70,
-    /* Synchronization Address = 7962 */
-    0x1F, 0x1A,
-    /* Reserved */
-    0, 0,
-];
-
-/// Synchronisation packet with the root layer vector set to a vector for an unknown (not ANSI E1.31-2018) packet.
-const TEST_SYNCHRONIZATION_PACKET_ROOT_LAYER_UNKNOWN_VECTOR: &[u8] = &[
-    /* Root Layer */
-    /* Preamble Size */
-    0x00, 0x10,
-    /* Post-amble Size */
-    0x00, 0x00,
-    /* ACN Packet Identifier */
-    0x41, 0x53, 0x43, 0x2d, 0x45, 0x31, 0x2e, 0x31, 0x37, 0x00, 0x00, 0x00,
-    /* Flags and Length Protocol */
-    0x70, 0x21,
-    /* Vector */
-    0x00, 0x00, 0x00, 0x09,
-    /* CID */
-    0xef, 0x07, 0xc8, 0xdd, 0x00, 0x64, 0x44, 0x01, 0xa3, 0xa2, 0x45, 0x9e, 0xf8, 0xe6, 0x14, 0x3e,
-    /* Synchronization Packet Framing Layer */
-    /* Flags and Length */
-    0x70, 0x0b,
-    /* Vector */
-    0x00, 0x00, 0x00, 0x01,
-    /* Sequence Number - Specifies a value of 367 which doesn't fit within a unsigned 8-bit byte, therefore used 367 % 0xff = 0x70 */
-    0x70,
-    /* Synchronization Address = 7962 */
-    0x1F, 0x1A,
-    /* Reserved */
-    0, 0,
-];
-
-/// Synchronisation packet with the root layer vector set to a vector for a data packet.
-const TEST_SYNCHRONIZATION_PACKET_ROOT_LAYER_DATA_VECTOR: &[u8] = &[
-    /* Root Layer */
-    /* Preamble Size */
-    0x00, 0x10,
-    /* Post-amble Size */
-    0x00, 0x00,
-    /* ACN Packet Identifier */
-    0x41, 0x53, 0x43, 0x2d, 0x45, 0x31, 0x2e, 0x31, 0x37, 0x00, 0x00, 0x00,
-    /* Flags and Length Protocol */
-    0x70, 0x21,
-    /* Vector */
-    0x00, 0x00, 0x00, 0x04,
-    /* CID */
-    0xef, 0x07, 0xc8, 0xdd, 0x00, 0x64, 0x44, 0x01, 0xa3, 0xa2, 0x45, 0x9e, 0xf8, 0xe6, 0x14, 0x3e,
-    /* Synchronization Packet Framing Layer */
-    /* Flags and Length */
-    0x70, 0x0b,
-    /* Vector */
-    0x00, 0x00, 0x00, 0x01,
-    /* Sequence Number - Specifies a value of 367 which doesn't fit within a unsigned 8-bit byte, therefore used 367 % 0xff = 0x70 */
-    0x70,
-    /* Synchronization Address = 7962 */
-    0x1F, 0x1A,
-    /* Reserved */
-    0, 0,
-];
-
-/// Synchronisation packet with the CID set a byte (17 bytes) longer than expected (16 bytes).
-/// As per ANSI E1.31-2018 Section 4.2 Table 4-2.
-const TEST_SYNCHRONIZATION_PACKET_TOO_LONG_CID: &[u8] = &[
-    /* Root Layer */
-    /* Preamble Size */
-    0x00, 0x10,
-    /* Post-amble Size */
-    0x00, 0x00,
-    /* ACN Packet Identifier */
-    0x41, 0x53, 0x43, 0x2d, 0x45, 0x31, 0x2e, 0x31, 0x37, 0x00, 0x00, 0x00,
-    /* Flags and Length Protocol */
-    0x70, 0x21,
-    /* Vector */
-    0x00, 0x00, 0x00, 0x08,
-    /* CID */
-    0xef, 0x07, 0xc8, 0xdd, 0x00, 0x64, 0x44, 0x01, 0xa3, 0xa2, 0x45, 0x9e, 0xf8, 0xe6, 0x14, 0x3e, 0x3e,
-    /* Synchronization Packet Framing Layer */
-    /* Flags and Length */
-    0x70, 0x0b,
-    /* Vector */
-    0x00, 0x00, 0x00, 0x01,
-    /* Sequence Number - Specifies a value of 367 which doesn't fit within a unsigned 8-bit byte, therefore used 367 % 0xff = 0x70 */
-    0x70,
-    /* Synchronization Address = 7962 */
-    0x1F, 0x1A,
-    /* Reserved */
-    0, 0,
-];
-
-/// Synchronisation packet with the CID set a byte (15 bytes) shorter than expected (16 bytes).
-/// As per ANSI E1.31-2018 Section 4.2 Table 4-2.
-const TEST_SYNCHRONIZATION_PACKET_TOO_SHORT_CID: &[u8] = &[
-    /* Root Layer */
-    /* Preamble Size */
-    0x00, 0x10,
-    /* Post-amble Size */
-    0x00, 0x00,
-    /* ACN Packet Identifier */
-    0x41, 0x53, 0x43, 0x2d, 0x45, 0x31, 0x2e, 0x31, 0x37, 0x00, 0x00, 0x00,
-    /* Flags and Length Protocol */
-    0x70, 0x21,
-    /* Vector */
-    0x00, 0x00, 0x00, 0x08,
-    /* CID */
-    0xef, 0x07, 0xc8, 0xdd, 0x00, 0x64, 0x44, 0x01, 0xa3, 0xa2, 0x45, 0x9e, 0xf8, 0xe6, 0x14,
-    /* Synchronization Packet Framing Layer */
-    /* Flags and Length */
-    0x70, 0x0b,
-    /* Vector */
-    0x00, 0x00, 0x00, 0x01,
-    /* Sequence Number - Specifies a value of 367 which doesn't fit within a unsigned 8-bit byte, therefore used 367 % 0xff = 0x70 */
-    0x70,
-    /* Synchronization Address = 7962 */
-    0x1F, 0x1A,
-    /* Reserved */
-    0, 0,
-];
-
-/// Synchronisation packet with the framing layer length set shorter than the actual packet is.
-const TEST_SYNCHRONIZATION_PACKET_FRAMING_LAYER_WRONG_FLAGS: &[u8] = &[
-    /* Root Layer */
-    /* Preamble Size */
-    0x00, 0x10,
-    /* Post-amble Size */
-    0x00, 0x00,
-    /* ACN Packet Identifier */
-    0x41, 0x53, 0x43, 0x2d, 0x45, 0x31, 0x2e, 0x31, 0x37, 0x00, 0x00, 0x00,
-    /* Flags and Length Protocol */
-    0x70, 0x21,
-    /* Vector */
-    0x00, 0x00, 0x00, 0x08,
-    /* CID */
-    0xef, 0x07, 0xc8, 0xdd, 0x00, 0x64, 0x44, 0x01, 0xa3, 0xa2, 0x45, 0x9e, 0xf8, 0xe6, 0x14, 0x3e,
-    /* Synchronization Packet Framing Layer */
-    /* Flags and Length */
-    0x60, 0x0b,
-    /* Vector */
-    0x00, 0x00, 0x00, 0x01,
-    /* Sequence Number - Specifies a value of 367 which doesn't fit within a unsigned 8-bit byte, therefore used 367 % 0xff = 0x70 */
-    0x70,
-    /* Synchronization Address = 7962 */
-    0x1F, 0x1A,
-    /* Reserved */
-    0, 0,
-];
-
-/// Synchronisation packet with the framing layer length set longer than the actual packet is.
-const TEST_SYNCHRONIZATION_PACKET_FRAMING_LAYER_LENGTH_TOO_LONG: &[u8] = &[
-    /* Root Layer */
-    /* Preamble Size */
-    0x00, 0x10,
-    /* Post-amble Size */
-    0x00, 0x00,
-    /* ACN Packet Identifier */
-    0x41, 0x53, 0x43, 0x2d, 0x45, 0x31, 0x2e, 0x31, 0x37, 0x00, 0x00, 0x00,
-    /* Flags and Length Protocol */
-    0x70, 0x21,
-    /* Vector */
-    0x00, 0x00, 0x00, 0x08,
-    /* CID */
-    0xef, 0x07, 0xc8, 0xdd, 0x00, 0x64, 0x44, 0x01, 0xa3, 0xa2, 0x45, 0x9e, 0xf8, 0xe6, 0x14, 0x3e,
-    /* Synchronization Packet Framing Layer */
-    /* Flags and Length */
-    0x70, 0x0c,
-    /* Vector */
-    0x00, 0x00, 0x00, 0x01,
-    /* Sequence Number - Specifies a value of 367 which doesn't fit within a unsigned 8-bit byte, therefore used 367 % 0xff = 0x70 */
-    0x70,
-    /* Synchronization Address = 7962 */
-    0x1F, 0x1A,
-    /* Reserved */
-    0, 0,
-];
-
-/// Synchronisation packet with the framing layer length set shorter than the actual packet is.
-const TEST_SYNCHRONIZATION_PACKET_FRAMING_LAYER_LENGTH_TOO_SHORT: &[u8] = &[
-    /* Root Layer */
-    /* Preamble Size */
-    0x00, 0x10,
-    /* Post-amble Size */
-    0x00, 0x00,
-    /* ACN Packet Identifier */
-    0x41, 0x53, 0x43, 0x2d, 0x45, 0x31, 0x2e, 0x31, 0x37, 0x00, 0x00, 0x00,
-    /* Flags and Length Protocol */
-    0x70, 0x21,
-    /* Vector */
-    0x00, 0x00, 0x00, 0x08,
-    /* CID */
-    0xef, 0x07, 0xc8, 0xdd, 0x00, 0x64, 0x44, 0x01, 0xa3, 0xa2, 0x45, 0x9e, 0xf8, 0xe6, 0x14, 0x3e,
-    /* Synchronization Packet Framing Layer */
-    /* Flags and Length */
-    0x70, 0x0a,
-    /* Vector */
-    0x00, 0x00, 0x00, 0x01,
-    /* Sequence Number - Specifies a value of 367 which doesn't fit within a unsigned 8-bit byte, therefore used 367 % 0xff = 0x70 */
-    0x70,
-    /* Synchronization Address = 7962 */
-    0x1F, 0x1A,
-    /* Reserved */
-    0, 0,
-];
-
-/// Synchronisation packet with the framing layer vector set to the vector for a discovery packet.
-const TEST_SYNCHRONIZATION_PACKET_FRAMING_LAYER_DISCOVERY_VECTOR: &[u8] = &[
-    /* Root Layer */
-    /* Preamble Size */
-    0x00, 0x10,
-    /* Post-amble Size */
-    0x00, 0x00,
-    /* ACN Packet Identifier */
-    0x41, 0x53, 0x43, 0x2d, 0x45, 0x31, 0x2e, 0x31, 0x37, 0x00, 0x00, 0x00,
-    /* Flags and Length Protocol */
-    0x70, 0x21,
-    /* Vector */
-    0x00, 0x00, 0x00, 0x08,
-    /* CID */
-    0xef, 0x07, 0xc8, 0xdd, 0x00, 0x64, 0x44, 0x01, 0xa3, 0xa2, 0x45, 0x9e, 0xf8, 0xe6, 0x14, 0x3e,
-    /* Synchronization Packet Framing Layer */
-    /* Flags and Length */
-    0x70, 0x0b,
-    /* Vector */
-    0x00, 0x00, 0x00, 0x02,
-    /* Sequence Number - Specifies a value of 367 which doesn't fit within a unsigned 8-bit byte, therefore used 367 % 0xff = 0x70 */
-    0x70,
-    /* Synchronization Address = 7962 */
-    0x1F, 0x1A,
-    /* Reserved */
-    0, 0,
-];
-
-/// Synchronisation packet with the framing layer vector set to an unknown vector.
-const TEST_SYNCHRONIZATION_PACKET_FRAMING_LAYER_UNKNOWN_VECTOR: &[u8] = &[
-    /* Root Layer */
-    /* Preamble Size */
-    0x00, 0x10,
-    /* Post-amble Size */
-    0x00, 0x00,
-    /* ACN Packet Identifier */
-    0x41, 0x53, 0x43, 0x2d, 0x45, 0x31, 0x2e, 0x31, 0x37, 0x00, 0x00, 0x00,
-    /* Flags and Length Protocol */
-    0x70, 0x21,
-    /* Vector */
-    0x00, 0x00, 0x00, 0x08,
-    /* CID */
-    0xef, 0x07, 0xc8, 0xdd, 0x00, 0x64, 0x44, 0x01, 0xa3, 0xa2, 0x45, 0x9e, 0xf8, 0xe6, 0x14, 0x3e,
-    /* Synchronization Packet Framing Layer */
-    /* Flags and Length */
-    0x70, 0x0b,
-    /* Vector */
-    0x00, 0x00, 0x00, 0x07,
-    /* Sequence Number - Specifies a value of 367 which doesn't fit within a unsigned 8-bit byte, therefore used 367 % 0xff = 0x70 */
-    0x70,
-    /* Synchronization Address = 7962 */
-    0x1F, 0x1A,
-    /* Reserved */
-    0, 0,
-];
-
-/// Synchronisation packet with the synchronisation address set higher than the maximum allowed universe/address.
-/// As per ANSI E1.31-2018 Section 6.2.7
-const TEST_SYNCHRONIZATION_PACKET_TOO_HIGH_SYNC_ADDRESS: &[u8] = &[
-    /* Root Layer */
-    /* Preamble Size */
-    0x00, 0x10,
-    /* Post-amble Size */
-    0x00, 0x00,
-    /* ACN Packet Identifier */
-    0x41, 0x53, 0x43, 0x2d, 0x45, 0x31, 0x2e, 0x31, 0x37, 0x00, 0x00, 0x00,
-    /* Flags and Length Protocol */
-    0x70, 0x21,
-    /* Vector */
-    0x00, 0x00, 0x00, 0x08,
-    /* CID */
-    0xef, 0x07, 0xc8, 0xdd, 0x00, 0x64, 0x44, 0x01, 0xa3, 0xa2, 0x45, 0x9e, 0xf8, 0xe6, 0x14, 0x3e,
-    /* Synchronization Packet Framing Layer */
-    /* Flags and Length */
-    0x70, 0x0b,
-    /* Vector */
-    0x00, 0x00, 0x00, 0x01,
-    /* Sequence Number - Specifies a value of 367 which doesn't fit within a unsigned 8-bit byte, therefore used 367 % 0xff = 0x70 */
-    0x70,
-    /* Synchronization Address = 64000 = E131_MAX_MULTICAST_UNIVERSE + 1 */
-    0xFA, 0x00,
-    /* Reserved */
-    0, 0,
-];
-
-/// Synchronisation packet with the synchronisation address set lower than the maximum allowed universe/address (0).
-/// As per ANSI E1.31-2018 Section 6.2.7
-const TEST_SYNCHRONIZATION_PACKET_TOO_LOW_SYNC_ADDRESS: &[u8] = &[
-    /* Root Layer */
-    /* Preamble Size */
-    0x00, 0x10,
-    /* Post-amble Size */
-    0x00, 0x00,
-    /* ACN Packet Identifier */
-    0x41, 0x53, 0x43, 0x2d, 0x45, 0x31, 0x2e, 0x31, 0x37, 0x00, 0x00, 0x00,
-    /* Flags and Length Protocol */
-    0x70, 0x21,
-    /* Vector */
-    0x00, 0x00, 0x00, 0x08,
-    /* CID */
-    0xef, 0x07, 0xc8, 0xdd, 0x00, 0x64, 0x44, 0x01, 0xa3, 0xa2, 0x45, 0x9e, 0xf8, 0xe6, 0x14, 0x3e,
-    /* Synchronization Packet Framing Layer */
-    /* Flags and Length */
-    0x70, 0x0b,
-    /* Vector */
-    0x00, 0x00, 0x00, 0x01,
-    /* Sequence Number - Specifies a value of 367 which doesn't fit within a unsigned 8-bit byte, therefore used 367 % 0xff = 0x70 */
-    0x70,
-    /* Synchronization Address = 0 which is below the expected range */
-    0x00, 0x00,
-    /* Reserved */
-    0, 0,
-];
-
-/// Synchronisation packet with the reserved bytes set to arbitary values.
-/// As per ANSI E1.31-2018 Section 6.3.4 these should be ignored and the packet parsed as normal.
-const TEST_SYNCHRONIZATION_PACKET_ARBITARY_RESERVED: &[u8] = &[
-    /* Root Layer */
-    /* Preamble Size */
-    0x00, 0x10,
-    /* Post-amble Size */
-    0x00, 0x00,
-    /* ACN Packet Identifier */
-    0x41, 0x53, 0x43, 0x2d, 0x45, 0x31, 0x2e, 0x31, 0x37, 0x00, 0x00, 0x00,
-    /* Flags and Length Protocol */
-    0x70, 0x21,
-    /* Vector */
-    0x00, 0x00, 0x00, 0x08,
-    /* CID */
-    0xef, 0x07, 0xc8, 0xdd, 0x00, 0x64, 0x44, 0x01, 0xa3, 0xa2, 0x45, 0x9e, 0xf8, 0xe6, 0x14, 0x3e,
-    /* Synchronization Packet Framing Layer */
-    /* Flags and Length */
-    0x70, 0x0b,
-    /* Vector */
-    0x00, 0x00, 0x00, 0x01,
-    /* Sequence Number - Specifies a value of 367 which doesn't fit within a unsigned 8-bit byte, therefore used 367 % 0xff = 0x70 */
-    0x70,
-    /* Synchronization Address = 7962 */
-    0x1F, 0x1A,
-    /* Reserved */
-    255, 254,
-];
-
-#[test]
-fn test_sync_packet_length() {
-    const EXPECTED_SYNC_PACKET_LEN: usize = 49; // As per ANSI E1.31-2018 Section 5.4.
-    assert_eq!(TEST_SYNCHRONIZATION_PACKET.len(), EXPECTED_SYNC_PACKET_LEN);
-}
-
-#[test]
-fn test_synchronization_packet_parse_pack() {
-    let packet = AcnRootLayerProtocol {
-        pdu: E131RootLayer {
-            cid: Uuid::from_bytes(TEST_SYNCHRONIZATION_PACKET[22..38].try_into().unwrap()),
-            data: E131RootLayerData::SynchronizationPacket(SynchronizationPacketFramingLayer {
-                sequence_number: 0x70,
-                synchronization_address: 7962,
-            }),
-        },
-    };
-
-    assert_eq!(
-        AcnRootLayerProtocol::parse(&TEST_SYNCHRONIZATION_PACKET).unwrap(),
-        packet
-    );
-
-    let mut buf = [0; 49];
-    packet.pack(&mut buf).unwrap();
-
-    assert_eq!(&buf[..packet.len()], TEST_SYNCHRONIZATION_PACKET);
-}
-
-#[test]
-fn test_sync_packet_root_layer_data_vector_parse() {
-    match AcnRootLayerProtocol::parse(&TEST_SYNCHRONIZATION_PACKET_ROOT_LAYER_DATA_VECTOR) {
-        Err(e) => {
-            match e {
-                SacnError::SacnParsePackError(_) => {
-                    // As the packet will be treated as a data packet it is unclear where the parse will fail so only assert that it must fail
-                    // with a parse type error rather than a specific error.
-                    assert!(true, "Expected error family returned");
-                }
-                _ => {
-                    assert!(false, "Unexpected error type returned");
-=======
     use sacn::packet::*;
     use uuid::Uuid;
 
@@ -858,27 +438,16 @@
                     _ => {
                         assert!(false, "Unexpected error type returned");
                     }
->>>>>>> 3e71c50c
-                }
-            }
-            Ok(_) => {
-                assert!(
-                    false,
-                    "Malformed packet was parsed when should have been rejected"
-                );
-            }
-        }
-    }
-<<<<<<< HEAD
-}
-
-#[test]
-fn test_sync_packet_root_layer_unknown_vector_parse() {
-    match AcnRootLayerProtocol::parse(&TEST_SYNCHRONIZATION_PACKET_ROOT_LAYER_UNKNOWN_VECTOR) {
-        Err(e) => {
-            match e {
-                SacnError::SacnParsePackError(sacn_parse_pack_error::ParsePacketError::PduInvalidVector(_)) => {
-=======
+                }
+            }
+            Ok(_) => {
+                assert!(
+                    false,
+                    "Malformed packet was parsed when should have been rejected"
+                );
+            }
+        }
+    }
 
     #[test]
     fn test_sync_packet_root_layer_unknown_vector_parse() {
@@ -889,7 +458,6 @@
                 SacnError::SacnParsePackError(
                     sacn_parse_pack_error::ParsePacketError::PduInvalidVector(_),
                 ) => {
->>>>>>> 3e71c50c
                     assert!(true, "Expected error returned");
                 }
                 _ => {
@@ -904,22 +472,6 @@
             }
         }
     }
-<<<<<<< HEAD
-}
-
-#[test]
-fn test_sync_packet_too_short_cid_parse() {
-    match AcnRootLayerProtocol::parse(&TEST_SYNCHRONIZATION_PACKET_TOO_SHORT_CID) {
-        Err(e) => {
-            match e {
-                SacnError::SacnParsePackError(_) => {
-                    // As packet is too short it is unclear exactly what error will occur, just need to assert
-                    // that the packet is successfully rejected as malformed.
-                    assert!(true, "Expected error family returned");
-                }
-                _ => {
-                    assert!(false, "Unexpected error type returned");
-=======
 
     #[test]
     fn test_sync_packet_too_short_cid_parse() {
@@ -934,33 +486,16 @@
                     _ => {
                         assert!(false, "Unexpected error type returned");
                     }
->>>>>>> 3e71c50c
-                }
-            }
-            Ok(_) => {
-                assert!(
-                    false,
-                    "Malformed packet was parsed when should have been rejected"
-                );
-            }
-        }
-    }
-<<<<<<< HEAD
-}
-
-#[test]
-fn test_sync_packet_too_long_cid_parse() {
-    match AcnRootLayerProtocol::parse(&TEST_SYNCHRONIZATION_PACKET_TOO_LONG_CID) {
-        Err(e) => {
-            match e {
-                SacnError::SacnParsePackError(_) => {
-                    // As packet is too long it is unclear exactly what error will occur, just need to assert
-                    // that the packet is successfully rejected as malformed.
-                    assert!(true, "Expected error family returned");
-                }
-                _ => {
-                    assert!(false, "Unexpected error type returned");
-=======
+                }
+            }
+            Ok(_) => {
+                assert!(
+                    false,
+                    "Malformed packet was parsed when should have been rejected"
+                );
+            }
+        }
+    }
 
     #[test]
     fn test_sync_packet_too_long_cid_parse() {
@@ -975,27 +510,16 @@
                     _ => {
                         assert!(false, "Unexpected error type returned");
                     }
->>>>>>> 3e71c50c
-                }
-            }
-            Ok(_) => {
-                assert!(
-                    false,
-                    "Malformed packet was parsed when should have been rejected"
-                );
-            }
-        }
-    }
-<<<<<<< HEAD
-}
-
-#[test]
-fn test_sync_packet_framing_layer_wrong_flags_parse() {
-    match AcnRootLayerProtocol::parse(&TEST_SYNCHRONIZATION_PACKET_FRAMING_LAYER_WRONG_FLAGS) {
-        Err(e) => {
-            match e {
-                SacnError::SacnParsePackError(sacn_parse_pack_error::ParsePacketError::ParsePduInvalidFlags(_)) => {
-=======
+                }
+            }
+            Ok(_) => {
+                assert!(
+                    false,
+                    "Malformed packet was parsed when should have been rejected"
+                );
+            }
+        }
+    }
 
     #[test]
     fn test_sync_packet_framing_layer_wrong_flags_parse() {
@@ -1006,7 +530,6 @@
                 SacnError::SacnParsePackError(
                     sacn_parse_pack_error::ParsePacketError::ParsePduInvalidFlags(_),
                 ) => {
->>>>>>> 3e71c50c
                     assert!(true, "Expected error returned");
                 }
                 _ => {
@@ -1021,16 +544,6 @@
             }
         }
     }
-<<<<<<< HEAD
-}
-
-#[test]
-fn test_sync_packet_framing_layer_length_too_long_parse() {
-    match AcnRootLayerProtocol::parse(&TEST_SYNCHRONIZATION_PACKET_FRAMING_LAYER_LENGTH_TOO_LONG) {
-        Err(e) => {
-            match e {
-                SacnError::SacnParsePackError(sacn_parse_pack_error::ParsePacketError::ParseInsufficientData(_)) => {
-=======
 
     #[test]
     fn test_sync_packet_framing_layer_length_too_long_parse() {
@@ -1041,7 +554,6 @@
                 SacnError::SacnParsePackError(
                     sacn_parse_pack_error::ParsePacketError::ParseInsufficientData(_),
                 ) => {
->>>>>>> 3e71c50c
                     assert!(true, "Expected error returned");
                 }
                 _ => {
@@ -1056,16 +568,6 @@
             }
         }
     }
-<<<<<<< HEAD
-}
-
-#[test]
-fn test_sync_packet_framing_layer_length_too_short_parse() {
-    match AcnRootLayerProtocol::parse(&TEST_SYNCHRONIZATION_PACKET_FRAMING_LAYER_LENGTH_TOO_SHORT) {
-        Err(e) => {
-            match e {
-                SacnError::SacnParsePackError(sacn_parse_pack_error::ParsePacketError::PduInvalidLength(_)) => {
-=======
 
     #[test]
     fn test_sync_packet_framing_layer_length_too_short_parse() {
@@ -1076,7 +578,6 @@
                 SacnError::SacnParsePackError(
                     sacn_parse_pack_error::ParsePacketError::PduInvalidLength(_),
                 ) => {
->>>>>>> 3e71c50c
                     assert!(true, "Expected error returned");
                 }
                 _ => {
@@ -1091,23 +592,6 @@
             }
         }
     }
-<<<<<<< HEAD
-}
-
-#[test]
-fn test_sync_packet_framing_layer_discovery_vector() {
-    match AcnRootLayerProtocol::parse(&TEST_SYNCHRONIZATION_PACKET_FRAMING_LAYER_DISCOVERY_VECTOR) {
-        Err(e) => {
-            match e {
-                SacnError::SacnParsePackError(_) => {
-                    // The packet will be parsed as if it was a discovery packet which means that the parsing might fail
-                    // for a number of reasons with it being hard to assert which one ahead of time.
-                    // Therefore just assert that the parsing fails / the packet is rejected.
-                    assert!(true, "Expected error family returned");
-                }
-                _ => {
-                    assert!(false, "Unexpected error type returned");
-=======
 
     #[test]
     fn test_sync_packet_framing_layer_discovery_vector() {
@@ -1125,27 +609,16 @@
                     _ => {
                         assert!(false, "Unexpected error type returned");
                     }
->>>>>>> 3e71c50c
-                }
-            }
-            Ok(_) => {
-                assert!(
-                    false,
-                    "Malformed packet was parsed when should have been rejected"
-                );
-            }
-        }
-    }
-<<<<<<< HEAD
-}
-
-#[test]
-fn test_sync_packet_framing_layer_unknown_vector() {
-    match AcnRootLayerProtocol::parse(&TEST_SYNCHRONIZATION_PACKET_FRAMING_LAYER_UNKNOWN_VECTOR) {
-        Err(e) => {
-            match e {
-                SacnError::SacnParsePackError(sacn_parse_pack_error::ParsePacketError::PduInvalidVector(_)) => {
-=======
+                }
+            }
+            Ok(_) => {
+                assert!(
+                    false,
+                    "Malformed packet was parsed when should have been rejected"
+                );
+            }
+        }
+    }
 
     #[test]
     fn test_sync_packet_framing_layer_unknown_vector() {
@@ -1156,7 +629,6 @@
                 SacnError::SacnParsePackError(
                     sacn_parse_pack_error::ParsePacketError::PduInvalidVector(_),
                 ) => {
->>>>>>> 3e71c50c
                     assert!(true, "Expected error family returned");
                 }
                 _ => {
@@ -1171,16 +643,6 @@
             }
         }
     }
-<<<<<<< HEAD
-}
-
-#[test]
-fn test_sync_packet_too_high_sync_addr() {
-    match AcnRootLayerProtocol::parse(&TEST_SYNCHRONIZATION_PACKET_TOO_HIGH_SYNC_ADDRESS) {
-        Err(e) => {
-            match e {
-                SacnError::SacnParsePackError(sacn_parse_pack_error::ParsePacketError::ParseInvalidSyncAddr(_)) => {
-=======
 
     #[test]
     fn test_sync_packet_too_high_sync_addr() {
@@ -1191,7 +653,6 @@
                 SacnError::SacnParsePackError(
                     sacn_parse_pack_error::ParsePacketError::ParseInvalidSyncAddr(_),
                 ) => {
->>>>>>> 3e71c50c
                     assert!(true, "Expected error family returned");
                 }
                 _ => {
@@ -1204,24 +665,6 @@
                     "Malformed packet was parsed when should have been rejected"
                 );
             }
-<<<<<<< HEAD
-        }
-        Ok(_) => {
-            assert!(
-                false,
-                "Malformed packet was parsed when should have been rejected"
-            );
-        }
-    }
-}
-
-#[test]
-fn test_sync_packet_too_low_sync_addr() {
-    match AcnRootLayerProtocol::parse(&TEST_SYNCHRONIZATION_PACKET_TOO_LOW_SYNC_ADDRESS) {
-        Err(e) => {
-            match e {
-                SacnError::SacnParsePackError(sacn_parse_pack_error::ParsePacketError::ParseInvalidSyncAddr(_)) => {
-=======
         }
     }
 
@@ -1234,7 +677,6 @@
                 SacnError::SacnParsePackError(
                     sacn_parse_pack_error::ParsePacketError::ParseInvalidSyncAddr(_),
                 ) => {
->>>>>>> 3e71c50c
                     assert!(true, "Expected error family returned");
                 }
                 _ => {
